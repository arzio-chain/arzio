# This Makefile is meant to be used by people that do not usually work
# with Go source code. If you know what GOPATH is then you probably
# don't need to bother with make.

.PHONY: geth android ios geth-cross evm all test clean
.PHONY: geth-linux geth-linux-386 geth-linux-amd64 geth-linux-mips64 geth-linux-mips64le
.PHONY: geth-linux-arm geth-linux-arm-5 geth-linux-arm-6 geth-linux-arm-7 geth-linux-arm64
.PHONY: geth-darwin geth-darwin-386 geth-darwin-amd64
.PHONY: geth-windows geth-windows-386 geth-windows-amd64

GOBIN = ./build/bin
GO ?= latest

geth:
	build/env.sh go run build/ci.go install ./cmd/geth
	@echo "Done building."
	@echo "Run \"$(GOBIN)/geth\" to launch geth."

<<<<<<< HEAD
bootnode:
	build/env.sh go run build/ci.go install ./cmd/bootnode
	@echo "Done building bootnode."

=======
>>>>>>> d62e9b28
all:
	build/env.sh go run build/ci.go install

android:
	build/env.sh go run build/ci.go aar --local
	@echo "Done building."
	@echo "Import \"$(GOBIN)/geth.aar\" to use the library."

ios:
	build/env.sh go run build/ci.go xcode --local
	@echo "Done building."
	@echo "Import \"$(GOBIN)/Geth.framework\" to use the library."

test: all
	build/env.sh go run build/ci.go test

lint: ## Run linters.
	build/env.sh go run build/ci.go lint

clean:
	go clean -cache
	rm -fr build/_workspace/pkg/ $(GOBIN)/*

# The devtools target installs tools required for 'go generate'.
# You need to put $GOBIN (or $GOPATH/bin) in your PATH to use 'go generate'.

devtools:
	env GOBIN= go get -u golang.org/x/tools/cmd/stringer
	env GOBIN= go get -u github.com/kevinburke/go-bindata/go-bindata
	env GOBIN= go get -u github.com/fjl/gencodec
	env GOBIN= go get -u github.com/golang/protobuf/protoc-gen-go
	env GOBIN= go install ./cmd/abigen
	@type "npm" 2> /dev/null || echo 'Please install node.js and npm'
	@type "solc" 2> /dev/null || echo 'Please install solc'
	@type "protoc" 2> /dev/null || echo 'Please install protoc'

# Cross Compilation Targets (xgo)

geth-cross: geth-linux geth-darwin geth-windows geth-android geth-ios
	@echo "Full cross compilation done:"
	@ls -ld $(GOBIN)/geth-*

geth-linux: geth-linux-386 geth-linux-amd64 geth-linux-arm geth-linux-mips64 geth-linux-mips64le
	@echo "Linux cross compilation done:"
	@ls -ld $(GOBIN)/geth-linux-*

geth-linux-386:
	build/env.sh go run build/ci.go xgo -- --go=$(GO) --targets=linux/386 -v ./cmd/geth
	@echo "Linux 386 cross compilation done:"
	@ls -ld $(GOBIN)/geth-linux-* | grep 386

geth-linux-amd64:
	build/env.sh go run build/ci.go xgo -- --go=$(GO) --targets=linux/amd64 -v ./cmd/geth
	@echo "Linux amd64 cross compilation done:"
	@ls -ld $(GOBIN)/geth-linux-* | grep amd64

geth-linux-arm: geth-linux-arm-5 geth-linux-arm-6 geth-linux-arm-7 geth-linux-arm64
	@echo "Linux ARM cross compilation done:"
	@ls -ld $(GOBIN)/geth-linux-* | grep arm

geth-linux-arm-5:
	build/env.sh go run build/ci.go xgo -- --go=$(GO) --targets=linux/arm-5 -v ./cmd/geth
	@echo "Linux ARMv5 cross compilation done:"
	@ls -ld $(GOBIN)/geth-linux-* | grep arm-5

geth-linux-arm-6:
	build/env.sh go run build/ci.go xgo -- --go=$(GO) --targets=linux/arm-6 -v ./cmd/geth
	@echo "Linux ARMv6 cross compilation done:"
	@ls -ld $(GOBIN)/geth-linux-* | grep arm-6

geth-linux-arm-7:
	build/env.sh go run build/ci.go xgo -- --go=$(GO) --targets=linux/arm-7 -v ./cmd/geth
	@echo "Linux ARMv7 cross compilation done:"
	@ls -ld $(GOBIN)/geth-linux-* | grep arm-7

geth-linux-arm64:
	build/env.sh go run build/ci.go xgo -- --go=$(GO) --targets=linux/arm64 -v ./cmd/geth
	@echo "Linux ARM64 cross compilation done:"
	@ls -ld $(GOBIN)/geth-linux-* | grep arm64

geth-linux-mips:
	build/env.sh go run build/ci.go xgo -- --go=$(GO) --targets=linux/mips --ldflags '-extldflags "-static"' -v ./cmd/geth
	@echo "Linux MIPS cross compilation done:"
	@ls -ld $(GOBIN)/geth-linux-* | grep mips

geth-linux-mipsle:
	build/env.sh go run build/ci.go xgo -- --go=$(GO) --targets=linux/mipsle --ldflags '-extldflags "-static"' -v ./cmd/geth
	@echo "Linux MIPSle cross compilation done:"
	@ls -ld $(GOBIN)/geth-linux-* | grep mipsle

geth-linux-mips64:
	build/env.sh go run build/ci.go xgo -- --go=$(GO) --targets=linux/mips64 --ldflags '-extldflags "-static"' -v ./cmd/geth
	@echo "Linux MIPS64 cross compilation done:"
	@ls -ld $(GOBIN)/geth-linux-* | grep mips64

geth-linux-mips64le:
	build/env.sh go run build/ci.go xgo -- --go=$(GO) --targets=linux/mips64le --ldflags '-extldflags "-static"' -v ./cmd/geth
	@echo "Linux MIPS64le cross compilation done:"
	@ls -ld $(GOBIN)/geth-linux-* | grep mips64le

geth-darwin: geth-darwin-386 geth-darwin-amd64
	@echo "Darwin cross compilation done:"
	@ls -ld $(GOBIN)/geth-darwin-*

geth-darwin-386:
	build/env.sh go run build/ci.go xgo -- --go=$(GO) --targets=darwin/386 -v ./cmd/geth
	@echo "Darwin 386 cross compilation done:"
	@ls -ld $(GOBIN)/geth-darwin-* | grep 386

geth-darwin-amd64:
	build/env.sh go run build/ci.go xgo -- --go=$(GO) --targets=darwin/amd64 -v ./cmd/geth
	@echo "Darwin amd64 cross compilation done:"
	@ls -ld $(GOBIN)/geth-darwin-* | grep amd64

geth-windows: geth-windows-386 geth-windows-amd64
	@echo "Windows cross compilation done:"
	@ls -ld $(GOBIN)/geth-windows-*

geth-windows-386:
	build/env.sh go run build/ci.go xgo -- --go=$(GO) --targets=windows/386 -v ./cmd/geth
	@echo "Windows 386 cross compilation done:"
	@ls -ld $(GOBIN)/geth-windows-* | grep 386

geth-windows-amd64:
	build/env.sh go run build/ci.go xgo -- --go=$(GO) --targets=windows/amd64 -v ./cmd/geth
	@echo "Windows amd64 cross compilation done:"
	@ls -ld $(GOBIN)/geth-windows-* | grep amd64<|MERGE_RESOLUTION|>--- conflicted
+++ resolved
@@ -16,13 +16,6 @@
 	@echo "Done building."
 	@echo "Run \"$(GOBIN)/geth\" to launch geth."
 
-<<<<<<< HEAD
-bootnode:
-	build/env.sh go run build/ci.go install ./cmd/bootnode
-	@echo "Done building bootnode."
-
-=======
->>>>>>> d62e9b28
 all:
 	build/env.sh go run build/ci.go install
 
