// Copyright 2015 The go-ethereum Authors
// This file is part of go-ethereum.
//
// go-ethereum is free software: you can redistribute it and/or modify
// it under the terms of the GNU General Public License as published by
// the Free Software Foundation, either version 3 of the License, or
// (at your option) any later version.
//
// go-ethereum is distributed in the hope that it will be useful,
// but WITHOUT ANY WARRANTY; without even the implied warranty of
// MERCHANTABILITY or FITNESS FOR A PARTICULAR PURPOSE. See the
// GNU General Public License for more details.
//
// You should have received a copy of the GNU General Public License
// along with go-ethereum. If not, see <http://www.gnu.org/licenses/>.

// Contains the geth command usage template and generator.

package main

import (
	"io"
	"sort"

	"github.com/ethereum/go-ethereum/cmd/utils"
	"github.com/ethereum/go-ethereum/internal/debug"
	"github.com/ethereum/go-ethereum/internal/flags"
	cli "gopkg.in/urfave/cli.v1"
)

// Quorum
var quorumAccountFlagGroup = "QUORUM ACCOUNT"

// End Quorum

// AppHelpFlagGroups is the application flags, grouped by functionality.
var AppHelpFlagGroups = []flags.FlagGroup{
	{
		Name: "ETHEREUM",
		Flags: []cli.Flag{
			configFileFlag,
			utils.DataDirFlag,
			utils.AncientFlag,
			utils.KeyStoreDirFlag,
			utils.NoUSBFlag,
			utils.SmartCardDaemonPathFlag,
			utils.NetworkIdFlag,
			utils.GoerliFlag,
			utils.RinkebyFlag,
			utils.YoloV2Flag,
			utils.RopstenFlag,
			utils.SyncModeFlag,
			utils.ExitWhenSyncedFlag,
			utils.GCModeFlag,
			utils.TxLookupLimitFlag,
			utils.EthStatsURLFlag,
			utils.IdentityFlag,
			utils.LightKDFFlag,
			utils.WhitelistFlag,
		},
	},
	{
		Name: "LIGHT CLIENT",
		Flags: []cli.Flag{
			utils.LightServeFlag,
			utils.LightIngressFlag,
			utils.LightEgressFlag,
			utils.LightMaxPeersFlag,
			utils.UltraLightServersFlag,
			utils.UltraLightFractionFlag,
			utils.UltraLightOnlyAnnounceFlag,
			utils.LightNoPruneFlag,
		},
	},
	{
		Name: "DEVELOPER CHAIN",
		Flags: []cli.Flag{
			utils.DeveloperFlag,
			utils.DeveloperPeriodFlag,
		},
	},
	{
		Name: "ETHASH",
		Flags: []cli.Flag{
			utils.EthashCacheDirFlag,
			utils.EthashCachesInMemoryFlag,
			utils.EthashCachesOnDiskFlag,
			utils.EthashCachesLockMmapFlag,
			utils.EthashDatasetDirFlag,
			utils.EthashDatasetsInMemoryFlag,
			utils.EthashDatasetsOnDiskFlag,
			utils.EthashDatasetsLockMmapFlag,
		},
	},
	{
		Name: "TRANSACTION POOL",
		Flags: []cli.Flag{
			utils.TxPoolLocalsFlag,
			utils.TxPoolNoLocalsFlag,
			utils.TxPoolJournalFlag,
			utils.TxPoolRejournalFlag,
			utils.TxPoolPriceLimitFlag,
			utils.TxPoolPriceBumpFlag,
			utils.TxPoolAccountSlotsFlag,
			utils.TxPoolGlobalSlotsFlag,
			utils.TxPoolAccountQueueFlag,
			utils.TxPoolGlobalQueueFlag,
			utils.TxPoolLifetimeFlag,
		},
	},
	{
		Name: "PERFORMANCE TUNING",
		Flags: []cli.Flag{
			utils.CacheFlag,
			utils.CacheDatabaseFlag,
			utils.CacheTrieFlag,
			utils.CacheTrieJournalFlag,
			utils.CacheTrieRejournalFlag,
			utils.CacheGCFlag,
			utils.CacheSnapshotFlag,
			utils.CacheNoPrefetchFlag,
		},
	},
	{
		Name: "ACCOUNT",
		Flags: []cli.Flag{
			utils.UnlockedAccountFlag,
			utils.PasswordFileFlag,
			utils.ExternalSignerFlag,
			utils.InsecureUnlockAllowedFlag,
		},
	},
	{
		Name: "API AND CONSOLE",
		Flags: []cli.Flag{
			utils.IPCDisabledFlag,
			utils.IPCPathFlag,
			utils.HTTPEnabledFlag,
			utils.HTTPListenAddrFlag,
			utils.HTTPPortFlag,
			utils.HTTPApiFlag,
			utils.HTTPCORSDomainFlag,
			utils.HTTPVirtualHostsFlag,
			utils.WSEnabledFlag,
			utils.WSListenAddrFlag,
			utils.WSPortFlag,
			utils.WSApiFlag,
			utils.WSAllowedOriginsFlag,
			utils.GraphQLEnabledFlag,
			utils.GraphQLCORSDomainFlag,
			utils.GraphQLVirtualHostsFlag,
			utils.RPCGlobalGasCapFlag,
			utils.RPCGlobalTxFeeCapFlag,
			utils.JSpathFlag,
			utils.ExecFlag,
			utils.PreloadJSFlag,
			utils.RPCClientToken,
			utils.RPCClientTLSInsecureSkipVerify,
			utils.RPCClientTLSCert,
			utils.RPCClientTLSCaCert,
			utils.RPCClientTLSCipherSuites,
		},
	},
	{
		Name: "NETWORKING",
		Flags: []cli.Flag{
			utils.BootnodesFlag,
			utils.LegacyBootnodesV4Flag,
			utils.LegacyBootnodesV5Flag,
			utils.DNSDiscoveryFlag,
			utils.ListenPortFlag,
			utils.MaxPeersFlag,
			utils.MaxPendingPeersFlag,
			utils.NATFlag,
			utils.NoDiscoverFlag,
			utils.DiscoveryV5Flag,
			utils.NetrestrictFlag,
			utils.NodeKeyFileFlag,
			utils.NodeKeyHexFlag,
		},
	},
	{
		Name: "MINER",
		Flags: []cli.Flag{
			utils.MiningEnabledFlag,
			utils.MinerThreadsFlag,
			utils.MinerNotifyFlag,
			utils.MinerGasPriceFlag,
			utils.MinerGasTargetFlag,
			utils.MinerGasLimitFlag,
			utils.MinerEtherbaseFlag,
			utils.MinerExtraDataFlag,
			utils.MinerRecommitIntervalFlag,
			utils.MinerNoVerfiyFlag,
		},
	},
	{
		Name: "GAS PRICE ORACLE",
		Flags: []cli.Flag{
			utils.GpoBlocksFlag,
			utils.GpoPercentileFlag,
			utils.GpoMaxGasPriceFlag,
		},
	},
	{
		Name: "VIRTUAL MACHINE",
		Flags: []cli.Flag{
			utils.VMEnableDebugFlag,
			utils.EVMInterpreterFlag,
			utils.EWASMInterpreterFlag,
			// Quorum - timout for calls
			utils.EVMCallTimeOutFlag,
		},
	},
	{
		Name: "LOGGING AND DEBUGGING",
		Flags: append([]cli.Flag{
			utils.FakePoWFlag,
			utils.NoCompactionFlag,
		}, debug.Flags...),
	},
	{
		Name:  "METRICS AND STATS",
		Flags: metricsFlags,
	},
	{
		Name:  "WHISPER (deprecated)",
		Flags: whisperFlags,
	},
	{
		Name: "ALIASED (deprecated)",
		Flags: append([]cli.Flag{
			utils.LegacyRPCEnabledFlag,
			utils.LegacyRPCListenAddrFlag,
			utils.LegacyRPCPortFlag,
			utils.LegacyRPCCORSDomainFlag,
			utils.LegacyRPCVirtualHostsFlag,
			utils.LegacyRPCApiFlag,
			utils.LegacyWSListenAddrFlag,
			utils.LegacyWSPortFlag,
			utils.LegacyWSAllowedOriginsFlag,
			utils.LegacyWSApiFlag,
			utils.LegacyGpoBlocksFlag,
			utils.LegacyGpoPercentileFlag,
			utils.LegacyGraphQLListenAddrFlag,
			utils.LegacyGraphQLPortFlag,
		}, debug.DeprecatedFlags...),
	},
	// QUORUM
	{
		Name: "QUORUM",
		Flags: []cli.Flag{
			utils.QuorumImmutabilityThreshold,
			utils.EnableNodePermissionFlag,
			utils.PluginSettingsFlag,
			utils.PluginSkipVerifyFlag,
			utils.PluginLocalVerifyFlag,
			utils.PluginPublicKeyFlag,
			utils.AllowedFutureBlockTimeFlag,
			utils.MultitenancyFlag,
			utils.RevertReasonFlag,
<<<<<<< HEAD
			utils.QuorumEnablePrivacyMarker,
=======
			utils.PrivateCacheTrieJournalFlag,
>>>>>>> 4758c16f
		},
	},
	{
		Name: "QUORUM PRIVATE TRANSACTION MANAGER",
		Flags: []cli.Flag{
			utils.QuorumPTMUnixSocketFlag,
			utils.QuorumPTMUrlFlag,
			utils.QuorumPTMTimeoutFlag,
			utils.QuorumPTMDialTimeoutFlag,
			utils.QuorumPTMHttpIdleTimeoutFlag,
			utils.QuorumPTMHttpWriteBufferSizeFlag,
			utils.QuorumPTMHttpReadBufferSizeFlag,
			utils.QuorumPTMTlsModeFlag,
			utils.QuorumPTMTlsRootCaFlag,
			utils.QuorumPTMTlsClientCertFlag,
			utils.QuorumPTMTlsClientKeyFlag,
			utils.QuorumPTMTlsInsecureSkipVerify,
		},
	},
	{
		Name: quorumAccountFlagGroup,
		Flags: []cli.Flag{
			utils.AccountPluginNewAccountConfigFlag,
		},
	},
	{
		Name: "RAFT",
		Flags: []cli.Flag{
			utils.RaftModeFlag,
			utils.RaftBlockTimeFlag,
			utils.RaftJoinExistingFlag,
			utils.RaftPortFlag,
			utils.RaftDNSEnabledFlag,
		},
	},
	{
		Name: "ISTANBUL",
		Flags: []cli.Flag{
			utils.IstanbulRequestTimeoutFlag,
			utils.IstanbulBlockPeriodFlag,
		},
	},
	// END QUORUM
	{
		Name: "MISC",
		Flags: []cli.Flag{
			utils.SnapshotFlag,
			cli.HelpFlag,
		},
	},
}

func init() {
	// Override the default app help template
	cli.AppHelpTemplate = flags.AppHelpTemplate

	// Override the default app help printer, but only for the global app help
	originalHelpPrinter := cli.HelpPrinter
	cli.HelpPrinter = func(w io.Writer, tmpl string, data interface{}) {
		if tmpl == flags.AppHelpTemplate {
			// Iterate over all the flags and add any uncategorized ones
			categorized := make(map[string]struct{})
			for _, group := range AppHelpFlagGroups {
				for _, flag := range group.Flags {
					categorized[flag.String()] = struct{}{}
				}
			}
			deprecated := make(map[string]struct{})
			for _, flag := range utils.DeprecatedFlags {
				deprecated[flag.String()] = struct{}{}
			}
			// Only add uncategorized flags if they are not deprecated
			var uncategorized []cli.Flag
			for _, flag := range data.(*cli.App).Flags {
				if _, ok := categorized[flag.String()]; !ok {
					if _, ok := deprecated[flag.String()]; !ok {
						uncategorized = append(uncategorized, flag)
					}
				}
			}
			if len(uncategorized) > 0 {
				// Append all ungategorized options to the misc group
				miscs := len(AppHelpFlagGroups[len(AppHelpFlagGroups)-1].Flags)
				AppHelpFlagGroups[len(AppHelpFlagGroups)-1].Flags = append(AppHelpFlagGroups[len(AppHelpFlagGroups)-1].Flags, uncategorized...)

				// Make sure they are removed afterwards
				defer func() {
					AppHelpFlagGroups[len(AppHelpFlagGroups)-1].Flags = AppHelpFlagGroups[len(AppHelpFlagGroups)-1].Flags[:miscs]
				}()
			}

			// remove the Quorum account options from the main app usage as these should only be used by the geth account sub commands
			for i, group := range AppHelpFlagGroups {
				if group.Name == quorumAccountFlagGroup {
					AppHelpFlagGroups = append(AppHelpFlagGroups[:i], AppHelpFlagGroups[i+1:]...)
				}
			}

			// Render out custom usage screen
			originalHelpPrinter(w, tmpl, flags.HelpData{App: data, FlagGroups: AppHelpFlagGroups})
		} else if tmpl == flags.CommandHelpTemplate {
			// Iterate over all command specific flags and categorize them
			categorized := make(map[string][]cli.Flag)
			for _, flag := range data.(cli.Command).Flags {
				if _, ok := categorized[flag.String()]; !ok {
					categorized[flags.FlagCategory(flag, AppHelpFlagGroups)] = append(categorized[flags.FlagCategory(flag, AppHelpFlagGroups)], flag)
				}
			}

			// sort to get a stable ordering
			sorted := make([]flags.FlagGroup, 0, len(categorized))
			for cat, flgs := range categorized {
				sorted = append(sorted, flags.FlagGroup{Name: cat, Flags: flgs})
			}
			sort.Sort(flags.ByCategory(sorted))

			// add sorted array to data and render with default printer
			originalHelpPrinter(w, tmpl, map[string]interface{}{
				"cmd":              data,
				"categorizedFlags": sorted,
			})
		} else {
			originalHelpPrinter(w, tmpl, data)
		}
	}
}<|MERGE_RESOLUTION|>--- conflicted
+++ resolved
@@ -259,11 +259,8 @@
 			utils.AllowedFutureBlockTimeFlag,
 			utils.MultitenancyFlag,
 			utils.RevertReasonFlag,
-<<<<<<< HEAD
+			utils.PrivateCacheTrieJournalFlag,
 			utils.QuorumEnablePrivacyMarker,
-=======
-			utils.PrivateCacheTrieJournalFlag,
->>>>>>> 4758c16f
 		},
 	},
 	{
