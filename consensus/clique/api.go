--- conflicted
+++ resolved
@@ -199,13 +199,8 @@
 		}
 		signStatus[sealer]++
 	}
-<<<<<<< HEAD
-	return &status{
+	return &Status{
 		InturnPercent: float64(100*optimals) / float64(numBlocks),
-=======
-	return &Status{
-		InturnPercent: float64((100 * optimals)) / float64(numBlocks),
->>>>>>> 3a73c89b
 		SigningStatus: signStatus,
 		NumBlocks:     numBlocks,
 	}, nil
