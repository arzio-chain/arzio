// Copyright 2017 The go-ethereum Authors
// This file is part of the go-ethereum library.
//
// The go-ethereum library is free software: you can redistribute it and/or modify
// it under the terms of the GNU Lesser General Public License as published by
// the Free Software Foundation, either version 3 of the License, or
// (at your option) any later version.
//
// The go-ethereum library is distributed in the hope that it will be useful,
// but WITHOUT ANY WARRANTY; without even the implied warranty of
// MERCHANTABILITY or FITNESS FOR A PARTICULAR PURPOSE. See the
// GNU Lesser General Public License for more details.
//
// You should have received a copy of the GNU Lesser General Public License
// along with the go-ethereum library. If not, see <http://www.gnu.org/licenses/>.

package core

import (
	"math/big"
	"sort"
	"sync"

	"github.com/ethereum/go-ethereum/common"
	"github.com/ethereum/go-ethereum/consensus/istanbul"
	"github.com/ethereum/go-ethereum/core/types"
	"github.com/ethereum/go-ethereum/rlp"
)

// sendNextRoundChange sends the ROUND CHANGE message with current round + 1
func (c *core) sendNextRoundChange() {
	cv := c.currentView()
	c.sendRoundChange(new(big.Int).Add(cv.Round, common.Big1))
}

// sendRoundChange sends the ROUND CHANGE message with the given round
func (c *core) sendRoundChange(round *big.Int) {
	logger := c.logger.New("state", c.state)

	cv := c.currentView()
	if cv.Round.Cmp(round) > 0 {
		logger.Error("Cannot send out the round change", "current round", cv.Round, "target round", round)
		return
	}

	// Now we have the new round number and sequence number
	prepares := c.PreparedRoundPrepares
	if prepares == nil {
		prepares = newMessageSet(c.valSet)
	}
	// If a block has not been prepared and a round change message occurs the preparedBlock is nil, setting it to NilBlock, so that decoding works fine
	preparedBlock := c.current.preparedBlock
	if preparedBlock == nil {
		preparedBlock = NilBlock()
	}
	cv = c.currentView()
	rc := &RoundChangeMessage{
		View:          cv,
		PreparedRound: c.current.preparedRound,
		PreparedBlock: preparedBlock,
	}

	payload, err := Encode(rc)
	if err != nil {
		logger.Error("Failed to encode ROUND CHANGE", "rc", rc, "err", err)
		return
	}

<<<<<<< HEAD
	prepareMsgs := c.PreparedRoundPrepares
	if prepareMsgs == nil {
		prepareMsgs = newMessageSet(c.valSet)
	}

	var piggybackMsgPayload []byte
	piggybackMsg := &PiggybackMessages{PreparedMessages: prepareMsgs, RCMessages: newMessageSet(c.valSet)}
=======
	var piggybackMsgPayload []byte
	piggybackMsg := &PiggybackMessages{PreparedMessages: prepares, RCMessages: newMessageSet(c.valSet)}
>>>>>>> 9b148bd9
	piggybackMsgPayload, err = Encode(piggybackMsg)
	if err != nil {
		logger.Error("Failed to encode Piggyback messages accompanying ROUND CHANGE", "err", err)
		return
	}

	c.broadcast(&message{
		Code:          msgRoundChange,
		Msg:           payload,
		PiggybackMsgs: piggybackMsgPayload,
	})

}

func (c *core) handleRoundChange(msg *message, src istanbul.Validator) error {
	logger := c.logger.New("state", c.state, "from", src.Address().Hex())

	// Decode ROUND CHANGE message
	var rc *RoundChangeMessage
	if err := msg.Decode(&rc); err != nil {
		logger.Error("Failed to decode ROUND CHANGE", "err", err)
		return errFailedDecodeRoundChange
	}

	// Decode Prepare messages that piggyback Round Change message
	var piggybackMsgs *PiggybackMessages
	if msg.PiggybackMsgs != nil && len(msg.PiggybackMsgs) > 0 {
		if err := rlp.DecodeBytes(msg.PiggybackMsgs, &piggybackMsgs); err != nil {
			logger.Error("Failed to decode ROUND CHANGE Piggyback messages", "err", err)
<<<<<<< HEAD
			return errFailedDecodeRoundChange
		}
=======
			return errFailedDecodePiggybackMsgs
		}

>>>>>>> 9b148bd9
	}

	if err := c.checkMessage(msgRoundChange, rc.View); err != nil {
		return err
	}

	cv := c.currentView()
	roundView := rc.View

	// Add the ROUND CHANGE message to its message set and return how many
	// messages we've got with the same round number and sequence number.
	if roundView.Round.Cmp(cv.Round) >= 0 {
		pb := rc.PreparedBlock
		pr := rc.PreparedRound
		// Checking if NilBlock was sent as prepared block
		if NilBlock().Hash() == pb.Hash() {
			pb = nil
			pr = nil
		}
<<<<<<< HEAD

		err := c.roundChangeSet.Add(roundView.Round, msg, pr, pb, piggybackMsgs.PreparedMessages, c.QuorumSize())
=======
		err := c.roundChangeSet.Add(roundView.Round, msg, pr, pb, piggybackMsgs.PreparedMessages)
>>>>>>> 9b148bd9
		if err != nil {
			logger.Warn("Failed to add round change message", "from", src, "msg", msg, "err", err)
			return err
		}
	}

	num := c.roundChangeSet.higherRoundMessages(cv.Round)
	currentRoundMessages := c.roundChangeSet.getRCMessagesForGivenRound(cv.Round)
	if num == c.valSet.F()+1 {
		newRound := c.roundChangeSet.getMinRoundChange(cv.Round)
		logger.Trace("Starting new Round", "round", newRound)
		c.startNewRound(newRound)
		c.sendRoundChange(newRound)
	} else if currentRoundMessages >= c.QuorumSize() && c.IsProposer() && c.current.preprepareSent.Cmp(cv.Round) < 0 {
		_, proposal := c.highestPrepared(cv.Round)
		if proposal == nil {
			proposal = c.current.pendingRequest.Proposal
		}

		roundChangeMessages := c.roundChangeSet.roundChanges[cv.Round.Uint64()]
		prepareMessages := c.roundChangeSet.prepareMessages[cv.Round.Uint64()]

		if !justify(proposal, roundChangeMessages, prepareMessages, c.QuorumSize()) {
			return nil
		}

		r := &Request{
			Proposal:        proposal,
			RCMessages:      roundChangeMessages,
			PrepareMessages: prepareMessages,
		}

		c.sendPreprepare(r)
	}
	return nil
}

// highestPrepared returns the highest Prepared Round and the corresponding Prepared Block
func (c *core) highestPrepared(round *big.Int) (*big.Int, istanbul.Proposal) {
	return c.roundChangeSet.highestPreparedRound[round.Uint64()], c.roundChangeSet.highestPreparedBlock[round.Uint64()]
}

// ----------------------------------------------------------------------------

func newRoundChangeSet(valSet istanbul.ValidatorSet) *roundChangeSet {
	return &roundChangeSet{
		validatorSet:         valSet,
		roundChanges:         make(map[uint64]*messageSet),
		prepareMessages:      make(map[uint64]*messageSet),
		highestPreparedRound: make(map[uint64]*big.Int),
		highestPreparedBlock: make(map[uint64]istanbul.Proposal),
		mu:                   new(sync.Mutex),
	}
}

type roundChangeSet struct {
	validatorSet         istanbul.ValidatorSet
	roundChanges         map[uint64]*messageSet
	prepareMessages      map[uint64]*messageSet
	highestPreparedRound map[uint64]*big.Int
	highestPreparedBlock map[uint64]istanbul.Proposal
	mu                   *sync.Mutex
}

func (rcs *roundChangeSet) NewRound(r *big.Int) {
	rcs.mu.Lock()
	defer rcs.mu.Unlock()
	round := r.Uint64()
	rcs.roundChanges[round] = newMessageSet(rcs.validatorSet)
	rcs.prepareMessages[round] = newMessageSet(rcs.validatorSet)
}

// Add adds the round and message into round change set
func (rcs *roundChangeSet) Add(r *big.Int, msg *message, preparedRound *big.Int, preparedBlock istanbul.Proposal, prepareMessages *messageSet, quorumSize int) error {
	rcs.mu.Lock()
	defer rcs.mu.Unlock()

	round := r.Uint64()
	if err := rcs.roundChanges[round].Add(msg); err != nil {
		return err
	}

	if preparedRound != nil && (rcs.highestPreparedRound[round] == nil || preparedRound.Cmp(rcs.highestPreparedRound[round]) > 0) {
		var roundChangeMessage *RoundChangeMessage
		if err := msg.Decode(&roundChangeMessage); err != nil {
			return err
		}
		if hasMatchingRoundChangeAndPrepares(roundChangeMessage, prepareMessages, quorumSize) {
			rcs.highestPreparedRound[round] = preparedRound
			rcs.highestPreparedBlock[round] = preparedBlock
			rcs.prepareMessages[round] = prepareMessages
		}
	}

	return nil
}

// higherRoundMessages returns the number of Round Change messages received for the round greater than the given round
// and from different validators
func (rcs *roundChangeSet) higherRoundMessages(round *big.Int) int {
	rcs.mu.Lock()
	defer rcs.mu.Unlock()

	addresses := make(map[common.Address]struct{})
	for k, rms := range rcs.roundChanges {
		if k > round.Uint64() {
			for addr := range rms.messages {
				addresses[addr] = struct{}{}
			}
		}
	}
	return len(addresses)
}

func (rcs *roundChangeSet) getRCMessagesForGivenRound(round *big.Int) int {
	rcs.mu.Lock()
	defer rcs.mu.Unlock()

	if rms := rcs.roundChanges[round.Uint64()]; rms != nil {
		return len(rms.messages)
	}
	return 0
}

// getMinRoundChange returns the minimum round greater than the given round
func (rcs *roundChangeSet) getMinRoundChange(round *big.Int) *big.Int {
	rcs.mu.Lock()
	defer rcs.mu.Unlock()

	var keys []int
	for k := range rcs.roundChanges {
		if k > round.Uint64() {
			keys = append(keys, int(k))
		}
	}
	sort.Ints(keys)
	if len(keys) == 0 {
		return round
	}
	return big.NewInt(int64(keys[0]))
}

// ClearLowerThan deletes the messages for round earlier than the given round
func (rcs *roundChangeSet) ClearLowerThan(round *big.Int) {
	rcs.mu.Lock()
	defer rcs.mu.Unlock()

	for k, rms := range rcs.roundChanges {
		if len(rms.Values()) == 0 || k < round.Uint64() {
			delete(rcs.roundChanges, k)
			delete(rcs.highestPreparedRound, k)
			delete(rcs.highestPreparedBlock, k)
			delete(rcs.prepareMessages, k)
		}
	}
}

// MaxRound returns the max round which the number of messages is equal or larger than num
func (rcs *roundChangeSet) MaxRound(num int) *big.Int {
	rcs.mu.Lock()
	defer rcs.mu.Unlock()

	var maxRound *big.Int
	for k, rms := range rcs.roundChanges {
		if rms.Size() < num {
			continue
		}
		r := big.NewInt(int64(k))
		if maxRound == nil || maxRound.Cmp(r) < 0 {
			maxRound = r
		}
	}
	return maxRound
}

// NilBlock represents a nil block and is sent in RoundChangeMessage if PreparedBlock is nil
func NilBlock() *types.Block {
	header := &types.Header{
		Difficulty: big.NewInt(0),
		Number:     big.NewInt(0),
		GasLimit:   0,
		GasUsed:    0,
		Time:       0,
	}
	block := &types.Block{}
	return block.WithSeal(header)
}<|MERGE_RESOLUTION|>--- conflicted
+++ resolved
@@ -66,18 +66,8 @@
 		return
 	}
 
-<<<<<<< HEAD
-	prepareMsgs := c.PreparedRoundPrepares
-	if prepareMsgs == nil {
-		prepareMsgs = newMessageSet(c.valSet)
-	}
-
-	var piggybackMsgPayload []byte
-	piggybackMsg := &PiggybackMessages{PreparedMessages: prepareMsgs, RCMessages: newMessageSet(c.valSet)}
-=======
 	var piggybackMsgPayload []byte
 	piggybackMsg := &PiggybackMessages{PreparedMessages: prepares, RCMessages: newMessageSet(c.valSet)}
->>>>>>> 9b148bd9
 	piggybackMsgPayload, err = Encode(piggybackMsg)
 	if err != nil {
 		logger.Error("Failed to encode Piggyback messages accompanying ROUND CHANGE", "err", err)
@@ -107,14 +97,8 @@
 	if msg.PiggybackMsgs != nil && len(msg.PiggybackMsgs) > 0 {
 		if err := rlp.DecodeBytes(msg.PiggybackMsgs, &piggybackMsgs); err != nil {
 			logger.Error("Failed to decode ROUND CHANGE Piggyback messages", "err", err)
-<<<<<<< HEAD
-			return errFailedDecodeRoundChange
-		}
-=======
 			return errFailedDecodePiggybackMsgs
 		}
-
->>>>>>> 9b148bd9
 	}
 
 	if err := c.checkMessage(msgRoundChange, rc.View); err != nil {
@@ -134,12 +118,7 @@
 			pb = nil
 			pr = nil
 		}
-<<<<<<< HEAD
-
 		err := c.roundChangeSet.Add(roundView.Round, msg, pr, pb, piggybackMsgs.PreparedMessages, c.QuorumSize())
-=======
-		err := c.roundChangeSet.Add(roundView.Round, msg, pr, pb, piggybackMsgs.PreparedMessages)
->>>>>>> 9b148bd9
 		if err != nil {
 			logger.Warn("Failed to add round change message", "from", src, "msg", msg, "err", err)
 			return err
