// Copyright 2017 The go-ethereum Authors
// This file is part of the go-ethereum library.
//
// The go-ethereum library is free software: you can redistribute it and/or modify
// it under the terms of the GNU Lesser General Public License as published by
// the Free Software Foundation, either version 3 of the License, or
// (at your option) any later version.
//
// The go-ethereum library is distributed in the hope that it will be useful,
// but WITHOUT ANY WARRANTY; without even the implied warranty of
// MERCHANTABILITY or FITNESS FOR A PARTICULAR PURPOSE. See the
// GNU Lesser General Public License for more details.
//
// You should have received a copy of the GNU Lesser General Public License
// along with the go-ethereum library. If not, see <http://www.gnu.org/licenses/>.

package core

import (
	"math/big"
	"sort"
	"sync"

	"github.com/ethereum/go-ethereum/common"
	"github.com/ethereum/go-ethereum/consensus/istanbul"
	"github.com/ethereum/go-ethereum/core/types"
	"github.com/ethereum/go-ethereum/rlp"
)

// sendNextRoundChange sends the ROUND CHANGE message with current round + 1
func (c *core) sendNextRoundChange() {
	cv := c.currentView()
	c.sendRoundChange(new(big.Int).Add(cv.Round, common.Big1))
}

// sendRoundChange sends the ROUND CHANGE message with the given round
func (c *core) sendRoundChange(round *big.Int) {
	logger := c.logger.New("state", c.state)

	cv := c.currentView()
	if cv.Round.Cmp(round) > 0 {
		logger.Error("Cannot send out the round change", "current round", cv.Round, "target round", round)
		return
	}

	// Now we have the new round number and sequence number
	prepares := c.PreparedRoundPrepares
	if prepares == nil {
		prepares = newMessageSet(c.valSet)
	}
	// If a block has not been prepared and a round change message occurs the preparedBlock is nil, setting it to NilBlock, so that decoding works fine
	preparedBlock := c.current.preparedBlock
	if preparedBlock == nil {
		preparedBlock = NilBlock()
	}
	cv = c.currentView()
	rc := &RoundChangeMessage{
		View:          cv,
		PreparedRound: c.current.preparedRound,
		PreparedBlock: preparedBlock,
	}

	payload, err := Encode(rc)
	if err != nil {
		logger.Error("Failed to encode ROUND CHANGE", "rc", rc, "err", err)
		return
	}

	prepareMsgs := c.PreparedRoundPrepares
	if prepareMsgs == nil {
		prepareMsgs = newMessageSet(c.valSet)
	}

	var piggybackMsgPayload []byte
	piggybackMsg := &PiggybackMessages{PreparedMessages: prepareMsgs, RCMessages: newMessageSet(c.valSet)}
	piggybackMsgPayload, err = Encode(piggybackMsg)
	if err != nil {
		logger.Error("Failed to encode Piggyback messages accompanying ROUND CHANGE", "err", err)
		return
	}

	c.broadcast(&message{
		Code:          msgRoundChange,
		Msg:           payload,
		PiggybackMsgs: piggybackMsgPayload,
	})

}

func (c *core) handleRoundChange(msg *message, src istanbul.Validator) error {
	logger := c.logger.New("state", c.state, "from", src.Address().Hex())

	// Decode ROUND CHANGE message
	var rc *RoundChangeMessage
	if err := msg.Decode(&rc); err != nil {
		logger.Error("Failed to decode ROUND CHANGE", "err", err)
		return errFailedDecodeRoundChange
	}

	// Decode Prepare messages that piggyback Round Change message
	var piggybackMsgs *PiggybackMessages
	if msg.PiggybackMsgs != nil && len(msg.PiggybackMsgs) > 0 {
		if err := rlp.DecodeBytes(msg.PiggybackMsgs, &piggybackMsgs); err != nil {
			logger.Error("Failed to decode ROUND CHANGE Piggyback messages", "err", err)
			return errFailedDecodeRoundChange
		}

	}

	if err := c.checkMessage(msgRoundChange, rc.View); err != nil {
		return err
	}

	cv := c.currentView()
	roundView := rc.View

	// Add the ROUND CHANGE message to its message set and return how many
	// messages we've got with the same round number and sequence number.
	if roundView.Round.Cmp(cv.Round) >= 0 {
		pb := rc.PreparedBlock
		pr := rc.PreparedRound
		// Checking if NilBlock was sent as prepared block
		if NilBlock().Hash() == pb.Hash() {
			pb = nil
			pr = nil
		}
<<<<<<< HEAD
		err := c.roundChangeSet.Add(roundView.Round, msg, pr, pb, rc.PreparedMessages, c.QuorumSize())
=======
		err := c.roundChangeSet.Add(roundView.Round, msg, pr, pb, piggybackMsgs.PreparedMessages)
>>>>>>> f6eda1bf
		if err != nil {
			logger.Warn("Failed to add round change message", "from", src, "msg", msg, "err", err)
			return err
		}
	}

	num := c.roundChangeSet.higherRoundMessages(cv.Round)
	currentRoundMessages := c.roundChangeSet.getRCMessagesForGivenRound(cv.Round)
	if num == c.valSet.F()+1 {
		newRound := c.roundChangeSet.getMinRoundChange(cv.Round)
		logger.Trace("Starting new Round", "round", newRound)
		c.startNewRound(newRound)
		c.sendRoundChange(newRound)
	} else if currentRoundMessages >= c.QuorumSize() && c.IsProposer() && c.current.preprepareSent.Cmp(cv.Round) < 0 {
		_, proposal := c.highestPrepared(cv.Round)
		if proposal == nil {
			proposal = c.current.pendingRequest.Proposal
		}

		roundChangeMessages := c.roundChangeSet.roundChanges[cv.Round.Uint64()]
		prepareMessages := c.roundChangeSet.prepareMessages[cv.Round.Uint64()]

		if !justify(proposal, roundChangeMessages, prepareMessages, c.QuorumSize()) {
			return nil
		}

		r := &Request{
			Proposal:        proposal,
			RCMessages:      roundChangeMessages,
			PrepareMessages: prepareMessages,
		}

		c.sendPreprepare(r)
	}
	return nil
}

// highestPrepared returns the highest Prepared Round and the corresponding Prepared Block
func (c *core) highestPrepared(round *big.Int) (*big.Int, istanbul.Proposal) {
	return c.roundChangeSet.highestPreparedRound[round.Uint64()], c.roundChangeSet.highestPreparedBlock[round.Uint64()]
}

// ----------------------------------------------------------------------------

func newRoundChangeSet(valSet istanbul.ValidatorSet) *roundChangeSet {
	return &roundChangeSet{
		validatorSet:         valSet,
		roundChanges:         make(map[uint64]*messageSet),
		prepareMessages:      make(map[uint64]*messageSet),
		highestPreparedRound: make(map[uint64]*big.Int),
		highestPreparedBlock: make(map[uint64]istanbul.Proposal),
		mu:                   new(sync.Mutex),
	}
}

type roundChangeSet struct {
	validatorSet         istanbul.ValidatorSet
	roundChanges         map[uint64]*messageSet
	prepareMessages      map[uint64]*messageSet
	highestPreparedRound map[uint64]*big.Int
	highestPreparedBlock map[uint64]istanbul.Proposal
	mu                   *sync.Mutex
}

func (rcs *roundChangeSet) NewRound(r *big.Int) {
	rcs.mu.Lock()
	defer rcs.mu.Unlock()
	round := r.Uint64()
	rcs.roundChanges[round] = newMessageSet(rcs.validatorSet)
	rcs.prepareMessages[round] = newMessageSet(rcs.validatorSet)
}

// Add adds the round and message into round change set
func (rcs *roundChangeSet) Add(r *big.Int, msg *message, preparedRound *big.Int, preparedBlock istanbul.Proposal, prepareMessages *messageSet, quorumSize int) error {
	rcs.mu.Lock()
	defer rcs.mu.Unlock()

	round := r.Uint64()
	if err := rcs.roundChanges[round].Add(msg); err != nil {
		return err
	}

	if preparedRound != nil && (rcs.highestPreparedRound[round] == nil || preparedRound.Cmp(rcs.highestPreparedRound[round]) > 0) {
		var roundChangeMessage *RoundChangeMessage
		if err := msg.Decode(&roundChangeMessage); err != nil {
			return err
		}
		if hasMatchingRoundChangeAndPrepares(roundChangeMessage, prepareMessages, quorumSize) {
			rcs.highestPreparedRound[round] = preparedRound
			rcs.highestPreparedBlock[round] = preparedBlock
			rcs.prepareMessages[round] = prepareMessages
		}
	}

	return nil
}

// higherRoundMessages returns the number of Round Change messages received for the round greater than the given round
// and from different validators
func (rcs *roundChangeSet) higherRoundMessages(round *big.Int) int {
	rcs.mu.Lock()
	defer rcs.mu.Unlock()

	addresses := make(map[common.Address]struct{})
	for k, rms := range rcs.roundChanges {
		if k > round.Uint64() {
			for addr := range rms.messages {
				addresses[addr] = struct{}{}
			}
		}
	}
	return len(addresses)
}

func (rcs *roundChangeSet) getRCMessagesForGivenRound(round *big.Int) int {
	rcs.mu.Lock()
	defer rcs.mu.Unlock()

	if rms := rcs.roundChanges[round.Uint64()]; rms != nil {
		return len(rms.messages)
	}
	return 0
}

// getMinRoundChange returns the minimum round greater than the given round
func (rcs *roundChangeSet) getMinRoundChange(round *big.Int) *big.Int {
	rcs.mu.Lock()
	defer rcs.mu.Unlock()

	var keys []int
	for k := range rcs.roundChanges {
		if k > round.Uint64() {
			keys = append(keys, int(k))
		}
	}
	sort.Ints(keys)
	if len(keys) == 0 {
		return round
	}
	return big.NewInt(int64(keys[0]))
}

// ClearLowerThan deletes the messages for round earlier than the given round
func (rcs *roundChangeSet) ClearLowerThan(round *big.Int) {
	rcs.mu.Lock()
	defer rcs.mu.Unlock()

	for k, rms := range rcs.roundChanges {
		if len(rms.Values()) == 0 || k < round.Uint64() {
			delete(rcs.roundChanges, k)
			delete(rcs.highestPreparedRound, k)
			delete(rcs.highestPreparedBlock, k)
			delete(rcs.prepareMessages, k)
		}
	}
}

// MaxRound returns the max round which the number of messages is equal or larger than num
func (rcs *roundChangeSet) MaxRound(num int) *big.Int {
	rcs.mu.Lock()
	defer rcs.mu.Unlock()

	var maxRound *big.Int
	for k, rms := range rcs.roundChanges {
		if rms.Size() < num {
			continue
		}
		r := big.NewInt(int64(k))
		if maxRound == nil || maxRound.Cmp(r) < 0 {
			maxRound = r
		}
	}
	return maxRound
}

// NilBlock represents a nil block and is sent in RoundChangeMessage if PreparedBlock is nil
func NilBlock() *types.Block {
	header := &types.Header{
		Difficulty: big.NewInt(0),
		Number:     big.NewInt(0),
		GasLimit:   0,
		GasUsed:    0,
		Time:       0,
	}
	block := &types.Block{}
	return block.WithSeal(header)
}<|MERGE_RESOLUTION|>--- conflicted
+++ resolved
@@ -104,7 +104,6 @@
 			logger.Error("Failed to decode ROUND CHANGE Piggyback messages", "err", err)
 			return errFailedDecodeRoundChange
 		}
-
 	}
 
 	if err := c.checkMessage(msgRoundChange, rc.View); err != nil {
@@ -124,11 +123,8 @@
 			pb = nil
 			pr = nil
 		}
-<<<<<<< HEAD
-		err := c.roundChangeSet.Add(roundView.Round, msg, pr, pb, rc.PreparedMessages, c.QuorumSize())
-=======
-		err := c.roundChangeSet.Add(roundView.Round, msg, pr, pb, piggybackMsgs.PreparedMessages)
->>>>>>> f6eda1bf
+
+		err := c.roundChangeSet.Add(roundView.Round, msg, pr, pb, piggybackMsgs.PreparedMessages, c.QuorumSize())
 		if err != nil {
 			logger.Warn("Failed to add round change message", "from", src, "msg", msg, "err", err)
 			return err
