--- conflicted
+++ resolved
@@ -164,11 +164,7 @@
 
 		return privReceipt, err
 	}
-<<<<<<< HEAD
-	vmenv.InnerApply = innerApply
 	// End Quorum
-=======
->>>>>>> 3a24f47e
 
 	// Apply the transaction to the current state (included in the env)
 	result, err := ApplyMessage(vmenv, msg, gp)
