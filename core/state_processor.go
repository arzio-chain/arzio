--- conflicted
+++ resolved
@@ -110,10 +110,6 @@
 			if err := core.CheckAccountPermission(tx.From(), tx.To(), tx.Value(), tx.Data(), tx.Gas(), tx.GasPrice()); err != nil {
 				return nil, nil, nil, 0, fmt.Errorf("could not apply tx %d [%v]: %w", i, tx.Hash().Hex(), err)
 			}
-		}
-
-		if p.config.IsQuorum && tx.GasPrice() != nil && tx.GasPrice().Cmp(common.Big0) > 0 {
-			return nil, nil, nil, 0, fmt.Errorf("could not apply tx %d [%v]: %w", i, tx.Hash().Hex(), ErrInvalidGasPrice)
 		}
 
 		msg, err := tx.AsMessage(types.MakeSigner(p.config, header.Number))
@@ -300,46 +296,8 @@
 }
 
 // /Quorum
-
-<<<<<<< HEAD
-	// Quorum - check for account permissions to execute the transaction
-	if core.IsV2Permission() {
-		if err := core.CheckAccountPermission(tx.From(), tx.To(), tx.Value(), tx.Data(), tx.Gas(), tx.GasPrice()); err != nil {
-			return nil, nil, err
-		}
-	}
-
-	msg, err := tx.AsMessage(types.MakeSigner(config, header.Number))
-	if err != nil {
-		return nil, nil, err
-	}
-
-	// Quorum: this tx needs to be applied as if we were not a party
-	msg = msg.WithEmptyPrivateData(forceNonParty && tx.IsPrivate())
-	// Create a new context to be used in the EVM environment
-	context := NewEVMContext(msg, header, bc, author)
-	// Create a new environment which holds all relevant information
-	// about the transaction and calling mechanisms.
-	vmenv := vm.NewEVM(context, statedb, privateStateDBToUse, config, cfg)
-	// the same transaction object is used for multiple executions (clear the privacy metadata - it should be updated after privacyManager.receive)
-	// when running in parallel for multiple private states is implemented - a copy of the tx may be used
-	tx.SetTxPrivacyMetadata(nil)
-	vmenv.SetCurrentTX(tx)
-
-	if config.IsYoloV2(header.Number) {
-		statedb.AddAddressToAccessList(msg.From())
-		if dst := msg.To(); dst != nil {
-			statedb.AddAddressToAccessList(*dst)
-			// If it's a create-tx, the destination will be added inside evm.create
-		}
-		for _, addr := range vmenv.ActivePrecompiles() {
-			statedb.AddAddressToAccessList(addr)
-		}
-	}
-=======
 func applyTransaction(msg types.Message, config *params.ChainConfig, bc ChainContext, author *common.Address, gp *GasPool, statedb, privateStateDB *state.StateDB, header *types.Header, tx *types.Transaction, usedGas *uint64, evm *vm.EVM, cfg vm.Config, forceNonParty bool, privateStateRepo mps.PrivateStateRepository) (*types.Receipt, *types.Receipt, error) {
 	// Create a new context to be used in the EVM environment.
->>>>>>> c50aaab3
 
 	// Quorum
 	txIndex := statedb.TxIndex()
@@ -449,10 +407,6 @@
 		}
 	}
 
-	if config.IsQuorum && tx.GasPrice() != nil && tx.GasPrice().Cmp(common.Big0) > 0 {
-		return nil, nil, ErrInvalidGasPrice
-	}
-
 	msg, err := tx.AsMessage(types.MakeSigner(config, header.Number))
 	if err != nil {
 		return nil, nil, err
