--- conflicted
+++ resolved
@@ -26,30 +26,6 @@
 tessera -keygen -keygenvaulttype AZURE -keygenvaulturl <url>
 ```
 
-<<<<<<< HEAD
-1. Generate a key pair and save to an AWS Secrets Manager, with endpoint `<url>`, as secrets with IDs `Pub` and `Key`:
-
-    ```bash
-    tessera -keygen -keygenvaulttype AWS -keygenvaulturl <url>
-    ```
-    
-    The `-filename` option can be used to specify alternate IDs.  Multiple key pairs can be generated at the same time by providing a comma-separated list of values:
-    
-    ```bash
-    tessera -keygen -keygenvaulttype AWS -keygenvaulturl <url> -filename id1,id2
-    ```
-    
-    >Environment variables must be set if using an AWS Secrets Manager, for more information see [Setting up an AWS Secrets Manager](../Setting%20up%20an%20AWS%20Secrets%20Manager)
-
-1. Generate a key pair, save to files and then start Tessera using a provided config
-    ```
-    tessera -keygen -configfile /path/to/config.json
-    ```
-    ```
-    tessera -keygen -filename key1 -configfile /path/to/config.json 
-    ```
-    Tessera loads `config.json` as usual and includes the newly generated key data before starting.  
-=======
 The `-filename` option can be used to specify alternate IDs.  Multiple key pairs can be generated at the same time by providing a comma-separated list of values:
 ```
 tessera -keygen -keygenvaulttype AZURE -keygenvaulturl <url> -filename id1,id2
@@ -85,7 +61,7 @@
 
 !!! note
     Environment variables must be set if using a Hashicorp Vault, and a version 2 K/V secret engine must be enabled.  For more information see [Setting up a Hashicorp Vault](../Setting%20up%20a%20Hashicorp%20Vault)
->>>>>>> d16b9d27
+    
     
 ### AWS Secrets Manager-stored keys
 Generate a key pair and save to an AWS Secrets Manager, with endpoint `<url>`, as secrets with IDs `Pub` and `Key`:
