--- conflicted
+++ resolved
@@ -1748,86 +1748,6 @@
 			t.Errorf("test %d: sync failed: %v", i, err)
 		}
 		tester.terminate()
-<<<<<<< HEAD
-=======
-	}
-}
-
-// Tests that if fast sync aborts in the critical section, it can restart a few
-// times before giving up.
-// We use data driven subtests to manage this so that it will be parallel on its own
-// and not with the other tests, avoiding intermittent failures.
-func TestFastCriticalRestarts(t *testing.T) {
-	testCases := []struct {
-		protocol int
-		progress bool
-	}{
-		{63, false},
-		{64, false},
-		{63, true},
-		{64, true},
-	}
-	for _, tc := range testCases {
-		t.Run(fmt.Sprintf("protocol %d progress %v", tc.protocol, tc.progress), func(t *testing.T) {
-			testFastCriticalRestarts(t, tc.protocol, tc.progress)
-		})
-	}
-}
-
-func testFastCriticalRestarts(t *testing.T, protocol int, progress bool) {
-	t.Parallel()
-
-	tester := newTester()
-	defer tester.terminate()
-
-	// Create a large enough blockchin to actually fast sync on
-	targetBlocks := fsMinFullBlocks + 2*fsPivotInterval - 15
-	hashes, headers, blocks, receipts := tester.makeChain(targetBlocks, 0, tester.genesis, nil, false)
-
-	// Create a tester peer with a critical section header missing (force failures)
-	tester.newPeer("peer", protocol, hashes, headers, blocks, receipts)
-	delete(tester.peerHeaders["peer"], hashes[fsMinFullBlocks-1])
-	tester.downloader.dropPeer = func(id string) {} // We reuse the same "faulty" peer throughout the test
-
-	// Remove all possible pivot state roots and slow down replies (test failure resets later)
-	for i := 0; i < fsPivotInterval; i++ {
-		tester.peerMissingStates["peer"][headers[hashes[fsMinFullBlocks+i]].Root] = true
-	}
-	(tester.downloader.peers.peers["peer"].peer).(*downloadTesterPeer).setDelay(500 * time.Millisecond) // Enough to reach the critical section
-
-	// Synchronise with the peer a few times and make sure they fail until the retry limit
-	for i := 0; i < int(fsCriticalTrials)-1; i++ {
-		// Attempt a sync and ensure it fails properly
-		if err := tester.sync("peer", nil, FastSync); err == nil {
-			t.Fatalf("failing fast sync succeeded: %v", err)
-		}
-		time.Sleep(150 * time.Millisecond) // Make sure no in-flight requests remain
-
-		// If it's the first failure, pivot should be locked => reenable all others to detect pivot changes
-		if i == 0 {
-			time.Sleep(150 * time.Millisecond) // Make sure no in-flight requests remain
-			if tester.downloader.fsPivotLock == nil {
-				time.Sleep(400 * time.Millisecond) // Make sure the first huge timeout expires too
-				t.Fatalf("pivot block not locked in after critical section failure")
-			}
-			tester.lock.Lock()
-			tester.peerHeaders["peer"][hashes[fsMinFullBlocks-1]] = headers[hashes[fsMinFullBlocks-1]]
-			tester.peerMissingStates["peer"] = map[common.Hash]bool{tester.downloader.fsPivotLock.Root: true}
-			(tester.downloader.peers.peers["peer"].peer).(*downloadTesterPeer).setDelay(0)
-			tester.lock.Unlock()
-		}
-	}
-	// Return all nodes if we're testing fast sync progression
-	if progress {
-		tester.lock.Lock()
-		tester.peerMissingStates["peer"] = map[common.Hash]bool{}
-		tester.lock.Unlock()
-
-		if err := tester.sync("peer", nil, FastSync); err != nil {
-			t.Fatalf("failed to synchronise blocks in progressed fast sync: %v", err)
-		}
-		time.Sleep(150 * time.Millisecond) // Make sure no in-flight requests remain
->>>>>>> 8c9ed51f
 
 		// Flush all goroutines to prevent messing with subsequent tests
 		tester.downloader.peers.peers["peer"].peer.(*floodingTestPeer).pend.Wait()
