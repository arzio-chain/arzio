// Copyright 2015 The go-ethereum Authors
// This file is part of the go-ethereum library.
//
// The go-ethereum library is free software: you can redistribute it and/or modify
// it under the terms of the GNU Lesser General Public License as published by
// the Free Software Foundation, either version 3 of the License, or
// (at your option) any later version.
//
// The go-ethereum library is distributed in the hope that it will be useful,
// but WITHOUT ANY WARRANTY; without even the implied warranty of
// MERCHANTABILITY or FITNESS FOR A PARTICULAR PURPOSE. See the
// GNU Lesser General Public License for more details.
//
// You should have received a copy of the GNU Lesser General Public License
// along with the go-ethereum library. If not, see <http://www.gnu.org/licenses/>.

// Contains the block download scheduler to collect download tasks and schedule
// them in an ordered, and throttled way.

package downloader

import (
	"errors"
	"fmt"
	"sync"
	"time"

	"github.com/ethereum/go-ethereum/common"
	"github.com/ethereum/go-ethereum/core/types"
	"github.com/ethereum/go-ethereum/log"
	"github.com/ethereum/go-ethereum/metrics"
	"gopkg.in/karalabe/cookiejar.v2/collections/prque"
)

var (
	blockCacheItems      = 8192             // Maximum number of blocks to cache before throttling the download
	blockCacheMemory     = 64 * 1024 * 1024 // Maximum amount of memory to use for block caching
	blockCacheSizeWeight = 0.1              // Multiplier to approximate the average block size based on past ones
)

var (
	errNoFetchesPending = errors.New("no fetches pending")
	errStaleDelivery    = errors.New("stale delivery")
)

// fetchRequest is a currently running data retrieval operation.
type fetchRequest struct {
	Peer    *peerConnection // Peer to which the request was sent
	From    uint64          // [eth/62] Requested chain element index (used for skeleton fills only)
	Headers []*types.Header // [eth/62] Requested headers, sorted by request order
	Time    time.Time       // Time when the request was made
}

// fetchResult is a struct collecting partial results from data fetchers until
// all outstanding pieces complete and the result as a whole can be processed.
type fetchResult struct {
	Pending int         // Number of data fetches still pending
	Hash    common.Hash // Hash of the header to prevent recalculating

	Header       *types.Header
	Uncles       []*types.Header
	Transactions types.Transactions
	Receipts     types.Receipts
}

// queue represents hashes that are either need fetching or are being fetched
type queue struct {
	mode SyncMode // Synchronisation mode to decide on the block parts to schedule for fetching

	// Headers are "special", they download in batches, supported by a skeleton chain
	headerHead      common.Hash                    // [eth/62] Hash of the last queued header to verify order
	headerTaskPool  map[uint64]*types.Header       // [eth/62] Pending header retrieval tasks, mapping starting indexes to skeleton headers
	headerTaskQueue *prque.Prque                   // [eth/62] Priority queue of the skeleton indexes to fetch the filling headers for
	headerPeerMiss  map[string]map[uint64]struct{} // [eth/62] Set of per-peer header batches known to be unavailable
	headerPendPool  map[string]*fetchRequest       // [eth/62] Currently pending header retrieval operations
	headerResults   []*types.Header                // [eth/62] Result cache accumulating the completed headers
	headerProced    int                            // [eth/62] Number of headers already processed from the results
	headerOffset    uint64                         // [eth/62] Number of the first header in the result cache
	headerContCh    chan bool                      // [eth/62] Channel to notify when header download finishes

	// All data retrievals below are based on an already assembles header chain
	blockTaskPool  map[common.Hash]*types.Header // [eth/62] Pending block (body) retrieval tasks, mapping hashes to headers
	blockTaskQueue *prque.Prque                  // [eth/62] Priority queue of the headers to fetch the blocks (bodies) for
	blockPendPool  map[string]*fetchRequest      // [eth/62] Currently pending block (body) retrieval operations
	blockDonePool  map[common.Hash]struct{}      // [eth/62] Set of the completed block (body) fetches

	receiptTaskPool  map[common.Hash]*types.Header // [eth/63] Pending receipt retrieval tasks, mapping hashes to headers
	receiptTaskQueue *prque.Prque                  // [eth/63] Priority queue of the headers to fetch the receipts for
	receiptPendPool  map[string]*fetchRequest      // [eth/63] Currently pending receipt retrieval operations
	receiptDonePool  map[common.Hash]struct{}      // [eth/63] Set of the completed receipt fetches

	resultCache  []*fetchResult     // Downloaded but not yet delivered fetch results
	resultOffset uint64             // Offset of the first cached fetch result in the block chain
	resultSize   common.StorageSize // Approximate size of a block (exponential moving average)

	lock   *sync.Mutex
	active *sync.Cond
	closed bool
}

// newQueue creates a new download queue for scheduling block retrieval.
func newQueue() *queue {
	lock := new(sync.Mutex)
	return &queue{
		headerPendPool:   make(map[string]*fetchRequest),
		headerContCh:     make(chan bool),
		blockTaskPool:    make(map[common.Hash]*types.Header),
		blockTaskQueue:   prque.New(),
		blockPendPool:    make(map[string]*fetchRequest),
		blockDonePool:    make(map[common.Hash]struct{}),
		receiptTaskPool:  make(map[common.Hash]*types.Header),
		receiptTaskQueue: prque.New(),
		receiptPendPool:  make(map[string]*fetchRequest),
		receiptDonePool:  make(map[common.Hash]struct{}),
		resultCache:      make([]*fetchResult, blockCacheItems),
		active:           sync.NewCond(lock),
		lock:             lock,
	}
}

// Reset clears out the queue contents.
func (q *queue) Reset() {
	q.lock.Lock()
	defer q.lock.Unlock()

	q.closed = false
	q.mode = FullSync

	q.headerHead = common.Hash{}
	q.headerPendPool = make(map[string]*fetchRequest)

	q.blockTaskPool = make(map[common.Hash]*types.Header)
	q.blockTaskQueue.Reset()
	q.blockPendPool = make(map[string]*fetchRequest)
	q.blockDonePool = make(map[common.Hash]struct{})

	q.receiptTaskPool = make(map[common.Hash]*types.Header)
	q.receiptTaskQueue.Reset()
	q.receiptPendPool = make(map[string]*fetchRequest)
	q.receiptDonePool = make(map[common.Hash]struct{})

	q.resultCache = make([]*fetchResult, blockCacheItems)
	q.resultOffset = 0
}

// Close marks the end of the sync, unblocking WaitResults.
// It may be called even if the queue is already closed.
func (q *queue) Close() {
	q.lock.Lock()
	q.closed = true
	q.lock.Unlock()
	q.active.Broadcast()
}

// PendingHeaders retrieves the number of header requests pending for retrieval.
func (q *queue) PendingHeaders() int {
	q.lock.Lock()
	defer q.lock.Unlock()

	return q.headerTaskQueue.Size()
}

// PendingBlocks retrieves the number of block (body) requests pending for retrieval.
func (q *queue) PendingBlocks() int {
	q.lock.Lock()
	defer q.lock.Unlock()

	return q.blockTaskQueue.Size()
}

// PendingReceipts retrieves the number of block receipts pending for retrieval.
func (q *queue) PendingReceipts() int {
	q.lock.Lock()
	defer q.lock.Unlock()

	return q.receiptTaskQueue.Size()
}

// InFlightHeaders retrieves whether there are header fetch requests currently
// in flight.
func (q *queue) InFlightHeaders() bool {
	q.lock.Lock()
	defer q.lock.Unlock()

	return len(q.headerPendPool) > 0
}

// InFlightBlocks retrieves whether there are block fetch requests currently in
// flight.
func (q *queue) InFlightBlocks() bool {
	q.lock.Lock()
	defer q.lock.Unlock()

	return len(q.blockPendPool) > 0
}

// InFlightReceipts retrieves whether there are receipt fetch requests currently
// in flight.
func (q *queue) InFlightReceipts() bool {
	q.lock.Lock()
	defer q.lock.Unlock()

	return len(q.receiptPendPool) > 0
}

// Idle returns if the queue is fully idle or has some data still inside.
func (q *queue) Idle() bool {
	q.lock.Lock()
	defer q.lock.Unlock()

	queued := q.blockTaskQueue.Size() + q.receiptTaskQueue.Size()
	pending := len(q.blockPendPool) + len(q.receiptPendPool)
	cached := len(q.blockDonePool) + len(q.receiptDonePool)

	return (queued + pending + cached) == 0
}

// ShouldThrottleBlocks checks if the download should be throttled (active block (body)
// fetches exceed block cache).
func (q *queue) ShouldThrottleBlocks() bool {
	q.lock.Lock()
	defer q.lock.Unlock()

	return q.resultSlots(q.blockPendPool, q.blockDonePool) <= 0
}

// ShouldThrottleReceipts checks if the download should be throttled (active receipt
// fetches exceed block cache).
func (q *queue) ShouldThrottleReceipts() bool {
	q.lock.Lock()
	defer q.lock.Unlock()

	return q.resultSlots(q.receiptPendPool, q.receiptDonePool) <= 0
}

// resultSlots calculates the number of results slots available for requests
// whilst adhering to both the item and the memory limit too of the results
// cache.
func (q *queue) resultSlots(pendPool map[string]*fetchRequest, donePool map[common.Hash]struct{}) int {
	// Calculate the maximum length capped by the memory limit
	limit := len(q.resultCache)
	if common.StorageSize(len(q.resultCache))*q.resultSize > common.StorageSize(blockCacheMemory) {
		limit = int((common.StorageSize(blockCacheMemory) + q.resultSize - 1) / q.resultSize)
	}
	// Calculate the number of slots already finished
	finished := 0
	for _, result := range q.resultCache[:limit] {
		if result == nil {
			break
		}
		if _, ok := donePool[result.Hash]; ok {
			finished++
		}
	}
	// Calculate the number of slots currently downloading
	pending := 0
	for _, request := range pendPool {
		for _, header := range request.Headers {
			if header.Number.Uint64() < q.resultOffset+uint64(limit) {
				pending++
			}
		}
	}
	// Return the free slots to distribute
	return limit - finished - pending
}

// ScheduleSkeleton adds a batch of header retrieval tasks to the queue to fill
// up an already retrieved header skeleton.
func (q *queue) ScheduleSkeleton(from uint64, skeleton []*types.Header) {
	q.lock.Lock()
	defer q.lock.Unlock()

	// No skeleton retrieval can be in progress, fail hard if so (huge implementation bug)
	if q.headerResults != nil {
		panic("skeleton assembly already in progress")
	}
	// Schedule all the header retrieval tasks for the skeleton assembly
	q.headerTaskPool = make(map[uint64]*types.Header)
	q.headerTaskQueue = prque.New()
	q.headerPeerMiss = make(map[string]map[uint64]struct{}) // Reset availability to correct invalid chains
	q.headerResults = make([]*types.Header, len(skeleton)*MaxHeaderFetch)
	q.headerProced = 0
	q.headerOffset = from
	q.headerContCh = make(chan bool, 1)

	for i, header := range skeleton {
		index := from + uint64(i*MaxHeaderFetch)

		q.headerTaskPool[index] = header
		q.headerTaskQueue.Push(index, -float32(index))
	}
}

// RetrieveHeaders retrieves the header chain assemble based on the scheduled
// skeleton.
func (q *queue) RetrieveHeaders() ([]*types.Header, int) {
	q.lock.Lock()
	defer q.lock.Unlock()

	headers, proced := q.headerResults, q.headerProced
	q.headerResults, q.headerProced = nil, 0

	return headers, proced
}

// Schedule adds a set of headers for the download queue for scheduling, returning
// the new headers encountered.
func (q *queue) Schedule(headers []*types.Header, from uint64) []*types.Header {
	q.lock.Lock()
	defer q.lock.Unlock()

	// Insert all the headers prioritised by the contained block number
	inserts := make([]*types.Header, 0, len(headers))
	for _, header := range headers {
		// Make sure chain order is honoured and preserved throughout
		hash := header.Hash()
		if header.Number == nil || header.Number.Uint64() != from {
			log.Warn("Header broke chain ordering", "number", header.Number, "hash", hash, "expected", from)
			break
		}
		if q.headerHead != (common.Hash{}) && q.headerHead != header.ParentHash {
			log.Warn("Header broke chain ancestry", "number", header.Number, "hash", hash)
			break
		}
		// Make sure no duplicate requests are executed
		if _, ok := q.blockTaskPool[hash]; ok {
			log.Warn("Header  already scheduled for block fetch", "number", header.Number, "hash", hash)
			continue
		}
		if _, ok := q.receiptTaskPool[hash]; ok {
			log.Warn("Header already scheduled for receipt fetch", "number", header.Number, "hash", hash)
			continue
		}
		// Queue the header for content retrieval
		q.blockTaskPool[hash] = header
		q.blockTaskQueue.Push(header, -float32(header.Number.Uint64()))

		if q.mode == FastSync {
			q.receiptTaskPool[hash] = header
			q.receiptTaskQueue.Push(header, -float32(header.Number.Uint64()))
		}
		inserts = append(inserts, header)
		q.headerHead = hash
		from++
	}
	return inserts
}

// Results retrieves and permanently removes a batch of fetch results from
// the cache. the result slice will be empty if the queue has been closed.
func (q *queue) Results(block bool) []*fetchResult {
	q.lock.Lock()
	defer q.lock.Unlock()

	// Count the number of items available for processing
	nproc := q.countProcessableItems()
	for nproc == 0 && !q.closed {
		if !block {
			return nil
		}
		q.active.Wait()
		nproc = q.countProcessableItems()
	}
	// Since we have a batch limit, don't pull more into "dangling" memory
	if nproc > maxResultsProcess {
		nproc = maxResultsProcess
	}
	results := make([]*fetchResult, nproc)
	copy(results, q.resultCache[:nproc])
	if len(results) > 0 {
		// Mark results as done before dropping them from the cache.
		for _, result := range results {
			hash := result.Header.Hash()
			delete(q.blockDonePool, hash)
			delete(q.receiptDonePool, hash)
		}
		// Delete the results from the cache and clear the tail.
		copy(q.resultCache, q.resultCache[nproc:])
		for i := len(q.resultCache) - nproc; i < len(q.resultCache); i++ {
			q.resultCache[i] = nil
		}
		// Advance the expected block number of the first cache entry.
		q.resultOffset += uint64(nproc)

		// Recalculate the result item weights to prevent memory exhaustion
		for _, result := range results {
			size := result.Header.Size()
			for _, uncle := range result.Uncles {
				size += uncle.Size()
			}
			for _, receipt := range result.Receipts {
				size += receipt.Size()
			}
			for _, tx := range result.Transactions {
				size += tx.Size()
			}
			q.resultSize = common.StorageSize(blockCacheSizeWeight)*size + (1-common.StorageSize(blockCacheSizeWeight))*q.resultSize
		}
	}
	return results
}

// countProcessableItems counts the processable items.
func (q *queue) countProcessableItems() int {
	for i, result := range q.resultCache {
		if result == nil || result.Pending > 0 {
			return i
		}
	}
	return len(q.resultCache)
}

// ReserveHeaders reserves a set of headers for the given peer, skipping any
// previously failed batches.
func (q *queue) ReserveHeaders(p *peerConnection, count int) *fetchRequest {
	q.lock.Lock()
	defer q.lock.Unlock()

	// Short circuit if the peer's already downloading something (sanity check to
	// not corrupt state)
	if _, ok := q.headerPendPool[p.id]; ok {
		return nil
	}
	// Retrieve a batch of hashes, skipping previously failed ones
	send, skip := uint64(0), []uint64{}
	for send == 0 && !q.headerTaskQueue.Empty() {
		from, _ := q.headerTaskQueue.Pop()
		if q.headerPeerMiss[p.id] != nil {
			if _, ok := q.headerPeerMiss[p.id][from.(uint64)]; ok {
				skip = append(skip, from.(uint64))
				continue
			}
		}
		send = from.(uint64)
	}
	// Merge all the skipped batches back
	for _, from := range skip {
		q.headerTaskQueue.Push(from, -float32(from))
	}
	// Assemble and return the block download request
	if send == 0 {
		return nil
	}
	request := &fetchRequest{
		Peer: p,
		From: send,
		Time: time.Now(),
	}
	q.headerPendPool[p.id] = request
	return request
}

// ReserveBodies reserves a set of body fetches for the given peer, skipping any
// previously failed downloads. Beside the next batch of needed fetches, it also
// returns a flag whether empty blocks were queued requiring processing.
func (q *queue) ReserveBodies(p *peerConnection, count int) (*fetchRequest, bool, error) {
	isNoop := func(header *types.Header) bool {
		return header.TxHash == types.EmptyRootHash && header.UncleHash == types.EmptyUncleHash
	}
	q.lock.Lock()
	defer q.lock.Unlock()

	return q.reserveHeaders(p, count, q.blockTaskPool, q.blockTaskQueue, q.blockPendPool, q.blockDonePool, isNoop)
}

// ReserveReceipts reserves a set of receipt fetches for the given peer, skipping
// any previously failed downloads. Beside the next batch of needed fetches, it
// also returns a flag whether empty receipts were queued requiring importing.
func (q *queue) ReserveReceipts(p *peerConnection, count int) (*fetchRequest, bool, error) {
	isNoop := func(header *types.Header) bool {
		return header.ReceiptHash == types.EmptyRootHash
	}
	q.lock.Lock()
	defer q.lock.Unlock()

	return q.reserveHeaders(p, count, q.receiptTaskPool, q.receiptTaskQueue, q.receiptPendPool, q.receiptDonePool, isNoop)
}

// reserveHeaders reserves a set of data download operations for a given peer,
// skipping any previously failed ones. This method is a generic version used
// by the individual special reservation functions.
//
// Note, this method expects the queue lock to be already held for writing. The
// reason the lock is not obtained in here is because the parameters already need
// to access the queue, so they already need a lock anyway.
func (q *queue) reserveHeaders(p *peerConnection, count int, taskPool map[common.Hash]*types.Header, taskQueue *prque.Prque,
	pendPool map[string]*fetchRequest, donePool map[common.Hash]struct{}, isNoop func(*types.Header) bool) (*fetchRequest, bool, error) {
	// Short circuit if the pool has been depleted, or if the peer's already
	// downloading something (sanity check not to corrupt state)
	if taskQueue.Empty() {
		return nil, false, nil
	}
	if _, ok := pendPool[p.id]; ok {
		return nil, false, nil
	}
	// Calculate an upper limit on the items we might fetch (i.e. throttling)
	space := q.resultSlots(pendPool, donePool)

	// Retrieve a batch of tasks, skipping previously failed ones
	send := make([]*types.Header, 0, count)
	skip := make([]*types.Header, 0)

	progress := false
	for proc := 0; proc < space && len(send) < count && !taskQueue.Empty(); proc++ {
		header := taskQueue.PopItem().(*types.Header)
		hash := header.Hash()

		// If we're the first to request this task, initialise the result container
		index := int(header.Number.Int64() - int64(q.resultOffset))
		if index >= len(q.resultCache) || index < 0 {
			common.Report("index allocation went beyond available resultCache space")
			return nil, false, errInvalidChain
		}
		if q.resultCache[index] == nil {
			components := 1
			if q.mode == FastSync {
				components = 2
			}
			q.resultCache[index] = &fetchResult{
				Pending: components,
				Hash:    hash,
				Header:  header,
			}
		}
		// If this fetch task is a noop, skip this fetch operation
		if isNoop(header) {
			donePool[hash] = struct{}{}
			delete(taskPool, hash)

			space, proc = space-1, proc-1
			q.resultCache[index].Pending--
			progress = true
			continue
		}
		// Otherwise unless the peer is known not to have the data, add to the retrieve list
		if p.Lacks(hash) {
			skip = append(skip, header)
		} else {
			send = append(send, header)
		}
	}
	// Merge all the skipped headers back
	for _, header := range skip {
		taskQueue.Push(header, -float32(header.Number.Uint64()))
	}
	if progress {
		// Wake WaitResults, resultCache was modified
		q.active.Signal()
	}
	// Assemble and return the block download request
	if len(send) == 0 {
		return nil, progress, nil
	}
	request := &fetchRequest{
		Peer:    p,
		Headers: send,
		Time:    time.Now(),
	}
	pendPool[p.id] = request

	return request, progress, nil
}

// CancelHeaders aborts a fetch request, returning all pending skeleton indexes to the queue.
func (q *queue) CancelHeaders(request *fetchRequest) {
	q.cancel(request, q.headerTaskQueue, q.headerPendPool)
}

// CancelBodies aborts a body fetch request, returning all pending headers to the
// task queue.
func (q *queue) CancelBodies(request *fetchRequest) {
	q.cancel(request, q.blockTaskQueue, q.blockPendPool)
}

// CancelReceipts aborts a body fetch request, returning all pending headers to
// the task queue.
func (q *queue) CancelReceipts(request *fetchRequest) {
	q.cancel(request, q.receiptTaskQueue, q.receiptPendPool)
}

// Cancel aborts a fetch request, returning all pending hashes to the task queue.
func (q *queue) cancel(request *fetchRequest, taskQueue *prque.Prque, pendPool map[string]*fetchRequest) {
	q.lock.Lock()
	defer q.lock.Unlock()

	if request.From > 0 {
		taskQueue.Push(request.From, -float32(request.From))
	}
	for _, header := range request.Headers {
		taskQueue.Push(header, -float32(header.Number.Uint64()))
	}
	delete(pendPool, request.Peer.id)
}

// Revoke cancels all pending requests belonging to a given peer. This method is
// meant to be called during a peer drop to quickly reassign owned data fetches
// to remaining nodes.
func (q *queue) Revoke(peerID string) {
	q.lock.Lock()
	defer q.lock.Unlock()

	if request, ok := q.blockPendPool[peerID]; ok {
		for _, header := range request.Headers {
			q.blockTaskQueue.Push(header, -float32(header.Number.Uint64()))
		}
		delete(q.blockPendPool, peerID)
	}
	if request, ok := q.receiptPendPool[peerID]; ok {
		for _, header := range request.Headers {
			q.receiptTaskQueue.Push(header, -float32(header.Number.Uint64()))
		}
<<<<<<< HEAD
		delete(q.receiptPendPool, peerId)
=======
		delete(q.receiptPendPool, peerID)
>>>>>>> 37685930
	}
}

// ExpireHeaders checks for in flight requests that exceeded a timeout allowance,
// canceling them and returning the responsible peers for penalisation.
func (q *queue) ExpireHeaders(timeout time.Duration) map[string]int {
	q.lock.Lock()
	defer q.lock.Unlock()

	return q.expire(timeout, q.headerPendPool, q.headerTaskQueue, headerTimeoutMeter)
}

// ExpireBodies checks for in flight block body requests that exceeded a timeout
// allowance, canceling them and returning the responsible peers for penalisation.
func (q *queue) ExpireBodies(timeout time.Duration) map[string]int {
	q.lock.Lock()
	defer q.lock.Unlock()

	return q.expire(timeout, q.blockPendPool, q.blockTaskQueue, bodyTimeoutMeter)
}

// ExpireReceipts checks for in flight receipt requests that exceeded a timeout
// allowance, canceling them and returning the responsible peers for penalisation.
func (q *queue) ExpireReceipts(timeout time.Duration) map[string]int {
	q.lock.Lock()
	defer q.lock.Unlock()

	return q.expire(timeout, q.receiptPendPool, q.receiptTaskQueue, receiptTimeoutMeter)
}

// expire is the generic check that move expired tasks from a pending pool back
// into a task pool, returning all entities caught with expired tasks.
//
// Note, this method expects the queue lock to be already held. The
// reason the lock is not obtained in here is because the parameters already need
// to access the queue, so they already need a lock anyway.
func (q *queue) expire(timeout time.Duration, pendPool map[string]*fetchRequest, taskQueue *prque.Prque, timeoutMeter metrics.Meter) map[string]int {
	// Iterate over the expired requests and return each to the queue
	expiries := make(map[string]int)
	for id, request := range pendPool {
		if time.Since(request.Time) > timeout {
			// Update the metrics with the timeout
			timeoutMeter.Mark(1)

			// Return any non satisfied requests to the pool
			if request.From > 0 {
				taskQueue.Push(request.From, -float32(request.From))
			}
			for _, header := range request.Headers {
				taskQueue.Push(header, -float32(header.Number.Uint64()))
			}
			// Add the peer to the expiry report along the the number of failed requests
			expiries[id] = len(request.Headers)
		}
	}
	// Remove the expired requests from the pending pool
	for id := range expiries {
		delete(pendPool, id)
	}
	return expiries
}

// DeliverHeaders injects a header retrieval response into the header results
// cache. This method either accepts all headers it received, or none of them
// if they do not map correctly to the skeleton.
//
// If the headers are accepted, the method makes an attempt to deliver the set
// of ready headers to the processor to keep the pipeline full. However it will
// not block to prevent stalling other pending deliveries.
func (q *queue) DeliverHeaders(id string, headers []*types.Header, headerProcCh chan []*types.Header) (int, error) {
	q.lock.Lock()
	defer q.lock.Unlock()

	// Short circuit if the data was never requested
	request := q.headerPendPool[id]
	if request == nil {
		return 0, errNoFetchesPending
	}
	headerReqTimer.UpdateSince(request.Time)
	delete(q.headerPendPool, id)

	// Ensure headers can be mapped onto the skeleton chain
	target := q.headerTaskPool[request.From].Hash()

	accepted := len(headers) == MaxHeaderFetch
	if accepted {
		if headers[0].Number.Uint64() != request.From {
			log.Trace("First header broke chain ordering", "peer", id, "number", headers[0].Number, "hash", headers[0].Hash(), request.From)
			accepted = false
		} else if headers[len(headers)-1].Hash() != target {
			log.Trace("Last header broke skeleton structure ", "peer", id, "number", headers[len(headers)-1].Number, "hash", headers[len(headers)-1].Hash(), "expected", target)
			accepted = false
		}
	}
	if accepted {
		for i, header := range headers[1:] {
			hash := header.Hash()
			if want := request.From + 1 + uint64(i); header.Number.Uint64() != want {
				log.Warn("Header broke chain ordering", "peer", id, "number", header.Number, "hash", hash, "expected", want)
				accepted = false
				break
			}
			if headers[i].Hash() != header.ParentHash {
				log.Warn("Header broke chain ancestry", "peer", id, "number", header.Number, "hash", hash)
				accepted = false
				break
			}
		}
	}
	// If the batch of headers wasn't accepted, mark as unavailable
	if !accepted {
		log.Trace("Skeleton filling not accepted", "peer", id, "from", request.From)

		miss := q.headerPeerMiss[id]
		if miss == nil {
			q.headerPeerMiss[id] = make(map[uint64]struct{})
			miss = q.headerPeerMiss[id]
		}
		miss[request.From] = struct{}{}

		q.headerTaskQueue.Push(request.From, -float32(request.From))
		return 0, errors.New("delivery not accepted")
	}
	// Clean up a successful fetch and try to deliver any sub-results
	copy(q.headerResults[request.From-q.headerOffset:], headers)
	delete(q.headerTaskPool, request.From)

	ready := 0
	for q.headerProced+ready < len(q.headerResults) && q.headerResults[q.headerProced+ready] != nil {
		ready += MaxHeaderFetch
	}
	if ready > 0 {
		// Headers are ready for delivery, gather them and push forward (non blocking)
		process := make([]*types.Header, ready)
		copy(process, q.headerResults[q.headerProced:q.headerProced+ready])

		select {
		case headerProcCh <- process:
			log.Trace("Pre-scheduled new headers", "peer", id, "count", len(process), "from", process[0].Number)
			q.headerProced += len(process)
		default:
		}
	}
	// Check for termination and return
	if len(q.headerTaskPool) == 0 {
		q.headerContCh <- false
	}
	return len(headers), nil
}

// DeliverBodies injects a block body retrieval response into the results queue.
// The method returns the number of blocks bodies accepted from the delivery and
// also wakes any threads waiting for data delivery.
func (q *queue) DeliverBodies(id string, txLists [][]*types.Transaction, uncleLists [][]*types.Header) (int, error) {
	q.lock.Lock()
	defer q.lock.Unlock()

	reconstruct := func(header *types.Header, index int, result *fetchResult) error {
		if types.DeriveSha(types.Transactions(txLists[index])) != header.TxHash || types.CalcUncleHash(uncleLists[index]) != header.UncleHash {
			return errInvalidBody
		}
		result.Transactions = txLists[index]
		result.Uncles = uncleLists[index]
		return nil
	}
	return q.deliver(id, q.blockTaskPool, q.blockTaskQueue, q.blockPendPool, q.blockDonePool, bodyReqTimer, len(txLists), reconstruct)
}

// DeliverReceipts injects a receipt retrieval response into the results queue.
// The method returns the number of transaction receipts accepted from the delivery
// and also wakes any threads waiting for data delivery.
func (q *queue) DeliverReceipts(id string, receiptList [][]*types.Receipt) (int, error) {
	q.lock.Lock()
	defer q.lock.Unlock()

	reconstruct := func(header *types.Header, index int, result *fetchResult) error {
		if types.DeriveSha(types.Receipts(receiptList[index])) != header.ReceiptHash {
			return errInvalidReceipt
		}
		result.Receipts = receiptList[index]
		return nil
	}
	return q.deliver(id, q.receiptTaskPool, q.receiptTaskQueue, q.receiptPendPool, q.receiptDonePool, receiptReqTimer, len(receiptList), reconstruct)
}

// deliver injects a data retrieval response into the results queue.
//
// Note, this method expects the queue lock to be already held for writing. The
// reason the lock is not obtained in here is because the parameters already need
// to access the queue, so they already need a lock anyway.
func (q *queue) deliver(id string, taskPool map[common.Hash]*types.Header, taskQueue *prque.Prque,
	pendPool map[string]*fetchRequest, donePool map[common.Hash]struct{}, reqTimer metrics.Timer,
	results int, reconstruct func(header *types.Header, index int, result *fetchResult) error) (int, error) {

	// Short circuit if the data was never requested
	request := pendPool[id]
	if request == nil {
		return 0, errNoFetchesPending
	}
	reqTimer.UpdateSince(request.Time)
	delete(pendPool, id)

	// If no data items were retrieved, mark them as unavailable for the origin peer
	if results == 0 {
		for _, header := range request.Headers {
			request.Peer.MarkLacking(header.Hash())
		}
	}
	// Assemble each of the results with their headers and retrieved data parts
	var (
		accepted int
		failure  error
		useful   bool
	)
	for i, header := range request.Headers {
		// Short circuit assembly if no more fetch results are found
		if i >= results {
			break
		}
		// Reconstruct the next result if contents match up
		index := int(header.Number.Int64() - int64(q.resultOffset))
		if index >= len(q.resultCache) || index < 0 || q.resultCache[index] == nil {
			failure = errInvalidChain
			break
		}
		if err := reconstruct(header, i, q.resultCache[index]); err != nil {
			failure = err
			break
		}
		hash := header.Hash()

		donePool[hash] = struct{}{}
		q.resultCache[index].Pending--
		useful = true
		accepted++

		// Clean up a successful fetch
		request.Headers[i] = nil
		delete(taskPool, hash)
	}
	// Return all failed or missing fetches to the queue
	for _, header := range request.Headers {
		if header != nil {
			taskQueue.Push(header, -float32(header.Number.Uint64()))
		}
	}
	// Wake up WaitResults
	if accepted > 0 {
		q.active.Signal()
	}
	// If none of the data was good, it's a stale delivery
	switch {
	case failure == nil || failure == errInvalidChain:
		return accepted, failure
	case useful:
		return accepted, fmt.Errorf("partial failure: %v", failure)
	default:
		return accepted, errStaleDelivery
	}
}

// Prepare configures the result cache to allow accepting and caching inbound
// fetch results.
func (q *queue) Prepare(offset uint64, mode SyncMode) {
	q.lock.Lock()
	defer q.lock.Unlock()

	// Prepare the queue for sync results
	if q.resultOffset < offset {
		q.resultOffset = offset
	}
	q.mode = mode
}<|MERGE_RESOLUTION|>--- conflicted
+++ resolved
@@ -610,11 +610,7 @@
 		for _, header := range request.Headers {
 			q.receiptTaskQueue.Push(header, -float32(header.Number.Uint64()))
 		}
-<<<<<<< HEAD
-		delete(q.receiptPendPool, peerId)
-=======
 		delete(q.receiptPendPool, peerID)
->>>>>>> 37685930
 	}
 }
 
