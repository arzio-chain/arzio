// Copyright 2015 The go-ethereum Authors
// This file is part of the go-ethereum library.
//
// The go-ethereum library is free software: you can redistribute it and/or modify
// it under the terms of the GNU Lesser General Public License as published by
// the Free Software Foundation, either version 3 of the License, or
// (at your option) any later version.
//
// The go-ethereum library is distributed in the hope that it will be useful,
// but WITHOUT ANY WARRANTY; without even the implied warranty of
// MERCHANTABILITY or FITNESS FOR A PARTICULAR PURPOSE. See the
// GNU Lesser General Public License for more details.
//
// You should have received a copy of the GNU Lesser General Public License
// along with the go-ethereum library. If not, see <http://www.gnu.org/licenses/>.

package eth

import (
	"encoding/json"
	"errors"
	"fmt"
	"math"
	"math/big"
	"sync"
	"sync/atomic"
	"time"

	"github.com/ethereum/go-ethereum/common"
	"github.com/ethereum/go-ethereum/consensus"
	"github.com/ethereum/go-ethereum/consensus/clique"
	"github.com/ethereum/go-ethereum/consensus/ethash"
	"github.com/ethereum/go-ethereum/core"
	"github.com/ethereum/go-ethereum/core/forkid"
	"github.com/ethereum/go-ethereum/core/types"
	"github.com/ethereum/go-ethereum/crypto"
	"github.com/ethereum/go-ethereum/eth/downloader"
	"github.com/ethereum/go-ethereum/eth/fetcher"
	"github.com/ethereum/go-ethereum/ethdb"
	"github.com/ethereum/go-ethereum/event"
	"github.com/ethereum/go-ethereum/log"
	"github.com/ethereum/go-ethereum/p2p"
	"github.com/ethereum/go-ethereum/p2p/enode"
	"github.com/ethereum/go-ethereum/params"
	"github.com/ethereum/go-ethereum/rlp"
	"github.com/ethereum/go-ethereum/trie"
)

const (
	softResponseLimit = 2 * 1024 * 1024 // Target maximum size of returned blocks, headers or node data.
	estHeaderRlpSize  = 500             // Approximate size of an RLP encoded block header

	// txChanSize is the size of channel listening to NewTxsEvent.
	// The number is referenced from the size of tx pool.
	txChanSize = 4096
)

var (
	syncChallengeTimeout = 15 * time.Second // Time allowance for a node to reply to the sync progress challenge
)

func errResp(code errCode, format string, v ...interface{}) error {
	return fmt.Errorf("%v - %v", code, fmt.Sprintf(format, v...))
}

type ProtocolManager struct {
	networkID  uint64
	forkFilter forkid.Filter // Fork ID filter, constant across the lifetime of the node

	fastSync  uint32 // Flag whether fast sync is enabled (gets disabled if we already have blocks)
	acceptTxs uint32 // Flag whether we're considered synchronised (enables transaction processing)

	checkpointNumber uint64      // Block number for the sync progress validator to cross reference
	checkpointHash   common.Hash // Block hash for the sync progress validator to cross reference

	txpool     txPool
	blockchain *core.BlockChain
	chaindb    ethdb.Database
	maxPeers   int

	downloader   *downloader.Downloader
	blockFetcher *fetcher.BlockFetcher
	txFetcher    *fetcher.TxFetcher
	peers        *peerSet

	eventMux      *event.TypeMux
	txsCh         chan core.NewTxsEvent
	txsSub        event.Subscription
	minedBlockSub *event.TypeMuxSubscription

	whitelist map[uint64]common.Hash

	// channels for fetcher, syncer, txsyncLoop
	txsyncCh chan *txsync
	quitSync chan struct{}

	chainSync *chainSyncer
	wg        sync.WaitGroup
	peerWG    sync.WaitGroup

	// Quorum
	raftMode bool
	engine   consensus.Engine

	// Test fields or hooks
	broadcastTxAnnouncesOnly bool // Testing field, disable transaction propagation
}

// NewProtocolManager returns a new Ethereum sub protocol manager. The Ethereum sub protocol manages peers capable
// with the Ethereum network.
func NewProtocolManager(config *params.ChainConfig, checkpoint *params.TrustedCheckpoint, mode downloader.SyncMode, networkID uint64, mux *event.TypeMux, txpool txPool, engine consensus.Engine, blockchain *core.BlockChain, chaindb ethdb.Database, cacheLimit int, whitelist map[uint64]common.Hash, raftMode bool) (*ProtocolManager, error) {
	// Create the protocol manager with the base fields
	manager := &ProtocolManager{
		networkID:  networkID,
		forkFilter: forkid.NewFilter(blockchain),
		eventMux:   mux,
		txpool:     txpool,
		blockchain: blockchain,
		chaindb:    chaindb,
		peers:      newPeerSet(),
		whitelist:  whitelist,
		txsyncCh:   make(chan *txsync),
		quitSync:   make(chan struct{}),
		raftMode:   raftMode,
		engine:     engine,
	}

	// Quorum
	if handler, ok := manager.engine.(consensus.Handler); ok {
		handler.SetBroadcaster(manager)
	}
	// /Quorum

	if mode == downloader.FullSync {
		// The database seems empty as the current block is the genesis. Yet the fast
		// block is ahead, so fast sync was enabled for this node at a certain point.
		// The scenarios where this can happen is
		// * if the user manually (or via a bad block) rolled back a fast sync node
		//   below the sync point.
		// * the last fast sync is not finished while user specifies a full sync this
		//   time. But we don't have any recent state for full sync.
		// In these cases however it's safe to reenable fast sync.
		fullBlock, fastBlock := blockchain.CurrentBlock(), blockchain.CurrentFastBlock()
		if fullBlock.NumberU64() == 0 && fastBlock.NumberU64() > 0 {
			manager.fastSync = uint32(1)
			log.Warn("Switch sync mode from full sync to fast sync")
		}
	} else {
		if blockchain.CurrentBlock().NumberU64() > 0 {
			// Print warning log if database is not empty to run fast sync.
			log.Warn("Switch sync mode from fast sync to full sync")
		} else {
			// If fast sync was requested and our database is empty, grant it
			manager.fastSync = uint32(1)
		}
	}

	// If we have trusted checkpoints, enforce them on the chain
	if checkpoint != nil {
		manager.checkpointNumber = (checkpoint.SectionIndex+1)*params.CHTFrequency - 1
		manager.checkpointHash = checkpoint.SectionHead
	}

	// Construct the downloader (long sync) and its backing state bloom if fast
	// sync is requested. The downloader is responsible for deallocating the state
	// bloom when it's done.
	var stateBloom *trie.SyncBloom
	if atomic.LoadUint32(&manager.fastSync) == 1 {
		stateBloom = trie.NewSyncBloom(uint64(cacheLimit), chaindb)
	}
	manager.downloader = downloader.New(manager.checkpointNumber, chaindb, stateBloom, manager.eventMux, blockchain, nil, manager.removePeer)

	// Construct the fetcher (short sync)
	validator := func(header *types.Header) error {
		return engine.VerifyHeader(blockchain, header, true)
	}
	heighter := func() uint64 {
		return blockchain.CurrentBlock().NumberU64()
	}
	inserter := func(blocks types.Blocks) (int, error) {
		// If sync hasn't reached the checkpoint yet, deny importing weird blocks.
		//
		// Ideally we would also compare the head block's timestamp and similarly reject
		// the propagated block if the head is too old. Unfortunately there is a corner
		// case when starting new networks, where the genesis might be ancient (0 unix)
		// which would prevent full nodes from accepting it.
		if manager.blockchain.CurrentBlock().NumberU64() < manager.checkpointNumber {
			log.Warn("Unsynced yet, discarded propagated block", "number", blocks[0].Number(), "hash", blocks[0].Hash())
			return 0, nil
		}
		// If fast sync is running, deny importing weird blocks. This is a problematic
		// clause when starting up a new network, because fast-syncing miners might not
		// accept each others' blocks until a restart. Unfortunately we haven't figured
		// out a way yet where nodes can decide unilaterally whether the network is new
		// or not. This should be fixed if we figure out a solution.
		if atomic.LoadUint32(&manager.fastSync) == 1 {
			log.Warn("Fast syncing, discarded propagated block", "number", blocks[0].Number(), "hash", blocks[0].Hash())
			return 0, nil
		}
		n, err := manager.blockchain.InsertChain(blocks)
		if err == nil {
			atomic.StoreUint32(&manager.acceptTxs, 1) // Mark initial sync done on any fetcher import
		}
		return n, err
	}
	manager.blockFetcher = fetcher.NewBlockFetcher(false, nil, blockchain.GetBlockByHash, validator, manager.BroadcastBlock, heighter, nil, inserter, manager.removePeer)

	fetchTx := func(peer string, hashes []common.Hash) error {
		p := manager.peers.Peer(peer)
		if p == nil {
			return errors.New("unknown peer")
		}
		return p.RequestTxs(hashes)
	}
	manager.txFetcher = fetcher.NewTxFetcher(txpool.Has, txpool.AddRemotes, fetchTx)

	manager.chainSync = newChainSyncer(manager)

	return manager, nil
}

func (pm *ProtocolManager) makeProtocol(version uint) p2p.Protocol {
	// Quorum: Set p2p.Protocol info from engine.Protocol()
	length, ok := protocolLengths[version]
	if !ok {
		panic("makeProtocol for unknown version")
	}

	return p2p.Protocol{
		Name:    protocolName,
		Version: version,
		Length:  length,
		Run: func(p *p2p.Peer, rw p2p.MsgReadWriter) error {
			return pm.runPeer(pm.newPeer(int(version), p, rw, pm.txpool.Get), protocolName)
		},
		NodeInfo: func() interface{} {
			return pm.NodeInfo()
		},
		PeerInfo: func(id enode.ID) interface{} {
			if p := pm.peers.Peer(fmt.Sprintf("%x", id[:8])); p != nil {
				return p.Info()
			}
			return nil
		},
	}
}

func (pm *ProtocolManager) removePeer(id string) {
	// Short circuit if the peer was already removed
	peer := pm.peers.Peer(id)
	if peer == nil {
		return
	}
	log.Debug("Removing Ethereum peer", "peer", id)

	// Unregister the peer from the downloader and Ethereum peer set
	pm.downloader.UnregisterPeer(id)
	pm.txFetcher.Drop(id)

	if err := pm.peers.Unregister(id); err != nil {
		log.Error("Peer removal failed", "peer", id, "err", err)
	}
	// Hard disconnect at the networking layer
	if peer != nil {
		peer.Peer.Disconnect(p2p.DiscUselessPeer)
	}
}

func (pm *ProtocolManager) Start(maxPeers int) {
	pm.maxPeers = maxPeers

	// broadcast transactions
	pm.wg.Add(1)
	pm.txsCh = make(chan core.NewTxsEvent, txChanSize)
	pm.txsSub = pm.txpool.SubscribeNewTxsEvent(pm.txsCh)
	go pm.txBroadcastLoop()

	// Quorum
	if !pm.raftMode {
		// broadcast mined blocks
		pm.wg.Add(1)
		pm.minedBlockSub = pm.eventMux.Subscribe(core.NewMinedBlockEvent{})
		go pm.minedBroadcastLoop()
	} else {
		// We set this immediately in raft mode to make sure the miner never drops
		// incoming txes. Raft mode doesn't use the fetcher or downloader, and so
		// this would never be set otherwise.
		atomic.StoreUint32(&pm.acceptTxs, 1)
	}
	// /Quorum

	// start sync handlers
	pm.wg.Add(2)
	go pm.chainSync.loop()
	go pm.txsyncLoop64() // TODO(karalabe): Legacy initial tx echange, drop with eth/64.
}

func (pm *ProtocolManager) Stop() {
	pm.txsSub.Unsubscribe() // quits txBroadcastLoop
	if !pm.raftMode {
		pm.minedBlockSub.Unsubscribe() // quits blockBroadcastLoop
	}

	// Quit chainSync and txsync64.
	// After this is done, no new peers will be accepted.
	close(pm.quitSync)
	pm.wg.Wait()

	// Disconnect existing sessions.
	// This also closes the gate for any new registrations on the peer set.
	// sessions which are already established but not added to pm.peers yet
	// will exit when they try to register.
	pm.peers.Close()
	pm.peerWG.Wait()

	log.Info("Ethereum protocol stopped")
}

func (pm *ProtocolManager) newPeer(pv int, p *p2p.Peer, rw p2p.MsgReadWriter, getPooledTx func(hash common.Hash) *types.Transaction) *peer {
	return newPeer(pv, p, rw, getPooledTx)
}

// Quorum - added protoName argument
func (pm *ProtocolManager) runPeer(p *peer, protoName string) error {
	if !pm.chainSync.handlePeerEvent(p) {
		return p2p.DiscQuitting
	}
	pm.peerWG.Add(1)
	defer pm.peerWG.Done()
	return pm.handle(p, protoName)
}

// quorum: protoname is either "eth" or a subprotocol that overrides "eth", e.g. legacy "istanbul/99"
// handle is the callback invoked to manage the life cycle of an eth peer. When
// this function terminates, the peer is disconnected.
func (pm *ProtocolManager) handle(p *peer, protoName string) error {
	// Ignore maxPeers if this is a trusted peer
	if pm.peers.Len() >= pm.maxPeers && !p.Peer.Info().Network.Trusted {
		return p2p.DiscTooManyPeers
	}
	p.Log().Debug("Ethereum peer connected", "name", p.Name())

	// Execute the Ethereum handshake
	var (
		genesis = pm.blockchain.Genesis()
		head    = pm.blockchain.CurrentHeader()
		hash    = head.Hash()
		number  = head.Number.Uint64()
		td      = pm.blockchain.GetTd(hash, number)
	)
<<<<<<< HEAD
	forkID := forkid.NewID(pm.blockchain.Config(), pm.blockchain.Genesis().Hash(), pm.blockchain.CurrentHeader().Number.Uint64())
	if err := p.Handshake(pm.networkID, td, hash, genesis.Hash(), forkID, pm.forkFilter); err != nil {
		p.Log().Debug("Ethereum handshake failed", "err", err)
=======
	if err := p.Handshake(pm.networkID, td, hash, genesis.Hash(), forkid.NewID(pm.blockchain), pm.forkFilter, protoName); err != nil {
		p.Log().Debug("Ethereum handshake failed", "protoName", protoName, "err", err)

		// Quorum
		// When the Handshake() returns an error, the Run method corresponding to `eth` protocol returns with the error, causing the peer to drop, signal subprotocol as well to exit the `Run` method
		p.EthPeerDisconnected <- struct{}{}
		// End Quorum

>>>>>>> 94d12a91
		return err
	}

	// Register the peer locally
	if err := pm.peers.Register(p, pm.removePeer, protoName); err != nil {
		p.Log().Error("Ethereum peer registration failed", "err", err)

		// Quorum
		// When the Register() returns an error, the Run method corresponding to `eth` protocol returns with the error, causing the peer to drop, signal subprotocol as well to exit the `Run` method
		p.EthPeerDisconnected <- struct{}{}
		// End Quorum

		return err
	}
	defer pm.removePeer(p.id)

	// Register the peer in the downloader. If the downloader considers it banned, we disconnect
	if err := pm.downloader.RegisterPeer(p.id, p.version, p); err != nil {
		return err
	}
	pm.chainSync.handlePeerEvent(p)

	// Propagate existing transactions. new transactions appearing
	// after this will be sent via broadcasts.
	pm.syncTransactions(p)

	// If we have a trusted CHT, reject all peers below that (avoid fast sync eclipse)
	if pm.checkpointHash != (common.Hash{}) {
		// Request the peer's checkpoint header for chain height/weight validation
		if err := p.RequestHeadersByNumber(pm.checkpointNumber, 1, 0, false); err != nil {
			return err
		}
		// Start a timer to disconnect if the peer doesn't reply in time
		p.syncDrop = time.AfterFunc(syncChallengeTimeout, func() {
			p.Log().Warn("Checkpoint challenge timed out, dropping", "addr", p.RemoteAddr(), "type", p.Name())
			pm.removePeer(p.id)
		})
		// Make sure it's cleaned up if the peer dies off
		defer func() {
			if p.syncDrop != nil {
				p.syncDrop.Stop()
				p.syncDrop = nil
			}
		}()
	}
	// If we have any explicit whitelist block hashes, request them
	for number := range pm.whitelist {
		if err := p.RequestHeadersByNumber(number, 1, 0, false); err != nil {
			return err
		}
	}

	// Quorum notify other subprotocols that the eth peer is ready, and has been added to the peerset.
	p.EthPeerRegistered <- struct{}{}
	// Quorum

	// Handle incoming messages until the connection is torn down
	for {
		if err := pm.handleMsg(p); err != nil {
			p.Log().Debug("Ethereum message handling failed", "err", err)
			return err
		}
	}
}

// handleMsg is invoked whenever an inbound message is received from a remote
// peer. The remote connection is torn down upon returning any error.
func (pm *ProtocolManager) handleMsg(p *peer) error {
	// Read the next message from the remote peer, and ensure it's fully consumed
	msg, err := p.rw.ReadMsg()
	if err != nil {
		return err
	}
	if msg.Size > protocolMaxMsgSize {
		return errResp(ErrMsgTooLarge, "%v > %v", msg.Size, protocolMaxMsgSize)
	}
	defer msg.Discard()

	// Quorum
	if pm.raftMode {
		switch msg.Code {
		case TransactionMsg, PooledTransactionsMsg,
			GetPooledTransactionsMsg, NewPooledTransactionHashesMsg,
			GetBlockHeadersMsg, BlockHeadersMsg,
			GetBlockBodiesMsg, BlockBodiesMsg:
			// supported by Raft
		default:
			log.Info("raft: ignoring message", "code", msg.Code)
			return nil
		}
	} else if handler, ok := pm.engine.(consensus.Handler); ok { // quorum: NewBlock required for consensus, e.g. "istanbul"
		pubKey := p.Node().Pubkey()
		addr := crypto.PubkeyToAddress(*pubKey)
		handled, err := handler.HandleMsg(addr, msg)
		if handled {
			return err
		}
	}
	// End Quorum

	// Handle the message depending on its contents
	switch {
	case msg.Code == StatusMsg:
		// Status messages should never arrive after the handshake
		return errResp(ErrExtraStatusMsg, "uncontrolled status message")

	// Block header query, collect the requested headers and reply
	case msg.Code == GetBlockHeadersMsg:
		// Decode the complex header query
		var query getBlockHeadersData
		if err := msg.Decode(&query); err != nil {
			return errResp(ErrDecode, "%v: %v", msg, err)
		}
		hashMode := query.Origin.Hash != (common.Hash{})
		first := true
		maxNonCanonical := uint64(100)

		// Gather headers until the fetch or network limits is reached
		var (
			bytes   common.StorageSize
			headers []*types.Header
			unknown bool
		)
		for !unknown && len(headers) < int(query.Amount) && bytes < softResponseLimit && len(headers) < downloader.MaxHeaderFetch {
			// Retrieve the next header satisfying the query
			var origin *types.Header
			if hashMode {
				if first {
					first = false
					origin = pm.blockchain.GetHeaderByHash(query.Origin.Hash)
					if origin != nil {
						query.Origin.Number = origin.Number.Uint64()
					}
				} else {
					origin = pm.blockchain.GetHeader(query.Origin.Hash, query.Origin.Number)
				}
			} else {
				origin = pm.blockchain.GetHeaderByNumber(query.Origin.Number)
			}
			if origin == nil {
				break
			}
			headers = append(headers, origin)
			bytes += estHeaderRlpSize

			// Advance to the next header of the query
			switch {
			case hashMode && query.Reverse:
				// Hash based traversal towards the genesis block
				ancestor := query.Skip + 1
				if ancestor == 0 {
					unknown = true
				} else {
					query.Origin.Hash, query.Origin.Number = pm.blockchain.GetAncestor(query.Origin.Hash, query.Origin.Number, ancestor, &maxNonCanonical)
					unknown = (query.Origin.Hash == common.Hash{})
				}
			case hashMode && !query.Reverse:
				// Hash based traversal towards the leaf block
				var (
					current = origin.Number.Uint64()
					next    = current + query.Skip + 1
				)
				if next <= current {
					infos, _ := json.MarshalIndent(p.Peer.Info(), "", "  ")
					p.Log().Warn("GetBlockHeaders skip overflow attack", "current", current, "skip", query.Skip, "next", next, "attacker", infos)
					unknown = true
				} else {
					if header := pm.blockchain.GetHeaderByNumber(next); header != nil {
						nextHash := header.Hash()
						expOldHash, _ := pm.blockchain.GetAncestor(nextHash, next, query.Skip+1, &maxNonCanonical)
						if expOldHash == query.Origin.Hash {
							query.Origin.Hash, query.Origin.Number = nextHash, next
						} else {
							unknown = true
						}
					} else {
						unknown = true
					}
				}
			case query.Reverse:
				// Number based traversal towards the genesis block
				if query.Origin.Number >= query.Skip+1 {
					query.Origin.Number -= query.Skip + 1
				} else {
					unknown = true
				}

			case !query.Reverse:
				// Number based traversal towards the leaf block
				query.Origin.Number += query.Skip + 1
			}
		}
		return p.SendBlockHeaders(headers)

	case msg.Code == BlockHeadersMsg:
		// A batch of headers arrived to one of our previous requests
		var headers []*types.Header
		if err := msg.Decode(&headers); err != nil {
			return errResp(ErrDecode, "msg %v: %v", msg, err)
		}
		// If no headers were received, but we're expencting a checkpoint header, consider it that
		if len(headers) == 0 && p.syncDrop != nil {
			// Stop the timer either way, decide later to drop or not
			p.syncDrop.Stop()
			p.syncDrop = nil

			// If we're doing a fast sync, we must enforce the checkpoint block to avoid
			// eclipse attacks. Unsynced nodes are welcome to connect after we're done
			// joining the network
			if atomic.LoadUint32(&pm.fastSync) == 1 {
				p.Log().Warn("Dropping unsynced node during fast sync", "addr", p.RemoteAddr(), "type", p.Name())
				return errors.New("unsynced node cannot serve fast sync")
			}
		}
		// Filter out any explicitly requested headers, deliver the rest to the downloader
		filter := len(headers) == 1
		if filter {
			// If it's a potential sync progress check, validate the content and advertised chain weight
			if p.syncDrop != nil && headers[0].Number.Uint64() == pm.checkpointNumber {
				// Disable the sync drop timer
				p.syncDrop.Stop()
				p.syncDrop = nil

				// Validate the header and either drop the peer or continue
				if headers[0].Hash() != pm.checkpointHash {
					return errors.New("checkpoint hash mismatch")
				}
				return nil
			}
			// Otherwise if it's a whitelisted block, validate against the set
			if want, ok := pm.whitelist[headers[0].Number.Uint64()]; ok {
				if hash := headers[0].Hash(); want != hash {
					p.Log().Info("Whitelist mismatch, dropping peer", "number", headers[0].Number.Uint64(), "hash", hash, "want", want)
					return errors.New("whitelist block mismatch")
				}
				p.Log().Debug("Whitelist block verified", "number", headers[0].Number.Uint64(), "hash", want)
			}
			// Irrelevant of the fork checks, send the header to the fetcher just in case
			headers = pm.blockFetcher.FilterHeaders(p.id, headers, time.Now())
		}
		if len(headers) > 0 || !filter {
			err := pm.downloader.DeliverHeaders(p.id, headers)
			if err != nil {
				log.Debug("Failed to deliver headers", "err", err)
			}
		}

	case msg.Code == GetBlockBodiesMsg:
		// Decode the retrieval message
		msgStream := rlp.NewStream(msg.Payload, uint64(msg.Size))
		if _, err := msgStream.List(); err != nil {
			return err
		}
		// Gather blocks until the fetch or network limits is reached
		var (
			hash   common.Hash
			bytes  int
			bodies []rlp.RawValue
		)
		for bytes < softResponseLimit && len(bodies) < downloader.MaxBlockFetch {
			// Retrieve the hash of the next block
			if err := msgStream.Decode(&hash); err == rlp.EOL {
				break
			} else if err != nil {
				return errResp(ErrDecode, "msg %v: %v", msg, err)
			}
			// Retrieve the requested block body, stopping if enough was found
			if data := pm.blockchain.GetBodyRLP(hash); len(data) != 0 {
				bodies = append(bodies, data)
				bytes += len(data)
			}
		}
		return p.SendBlockBodiesRLP(bodies)

	case msg.Code == BlockBodiesMsg:
		// A batch of block bodies arrived to one of our previous requests
		var request blockBodiesData
		if err := msg.Decode(&request); err != nil {
			return errResp(ErrDecode, "msg %v: %v", msg, err)
		}
		// Deliver them all to the downloader for queuing
		transactions := make([][]*types.Transaction, len(request))
		uncles := make([][]*types.Header, len(request))

		for i, body := range request {
			transactions[i] = body.Transactions
			uncles[i] = body.Uncles
		}
		// Filter out any explicitly requested bodies, deliver the rest to the downloader
		filter := len(transactions) > 0 || len(uncles) > 0
		if filter {
			transactions, uncles = pm.blockFetcher.FilterBodies(p.id, transactions, uncles, time.Now())
		}
		if len(transactions) > 0 || len(uncles) > 0 || !filter {
			err := pm.downloader.DeliverBodies(p.id, transactions, uncles)
			if err != nil {
				log.Debug("Failed to deliver bodies", "err", err)
			}
		}

	case p.version >= eth63 && msg.Code == GetNodeDataMsg:
		// Decode the retrieval message
		msgStream := rlp.NewStream(msg.Payload, uint64(msg.Size))
		if _, err := msgStream.List(); err != nil {
			return err
		}
		// Gather state data until the fetch or network limits is reached
		var (
			hash  common.Hash
			bytes int
			data  [][]byte
		)
		for bytes < softResponseLimit && len(data) < downloader.MaxStateFetch {
			// Retrieve the hash of the next state entry
			if err := msgStream.Decode(&hash); err == rlp.EOL {
				break
			} else if err != nil {
				return errResp(ErrDecode, "msg %v: %v", msg, err)
			}
			// Retrieve the requested state entry, stopping if enough was found
			// todo now the code and trienode is mixed in the protocol level,
			// separate these two types.
			if !pm.downloader.SyncBloomContains(hash[:]) {
				// Only lookup the trie node if there's chance that we actually have it
				continue
			}
			entry, err := pm.blockchain.TrieNode(hash)
			if len(entry) == 0 || err != nil {
				// Read the contract code with prefix only to save unnecessary lookups.
				entry, err = pm.blockchain.ContractCodeWithPrefix(hash)
			}
			if err == nil && len(entry) > 0 {
				data = append(data, entry)
				bytes += len(entry)
			}
		}
		return p.SendNodeData(data)

	case p.version >= eth63 && msg.Code == NodeDataMsg:
		// A batch of node state data arrived to one of our previous requests
		var data [][]byte
		if err := msg.Decode(&data); err != nil {
			return errResp(ErrDecode, "msg %v: %v", msg, err)
		}
		// Deliver all to the downloader
		if err := pm.downloader.DeliverNodeData(p.id, data); err != nil {
			log.Debug("Failed to deliver node state data", "err", err)
		}

	case p.version >= eth63 && msg.Code == GetReceiptsMsg:
		// Decode the retrieval message
		msgStream := rlp.NewStream(msg.Payload, uint64(msg.Size))
		if _, err := msgStream.List(); err != nil {
			return err
		}
		// Gather state data until the fetch or network limits is reached
		var (
			hash     common.Hash
			bytes    int
			receipts []rlp.RawValue
		)
		for bytes < softResponseLimit && len(receipts) < downloader.MaxReceiptFetch {
			// Retrieve the hash of the next block
			if err := msgStream.Decode(&hash); err == rlp.EOL {
				break
			} else if err != nil {
				return errResp(ErrDecode, "msg %v: %v", msg, err)
			}
			// Retrieve the requested block's receipts, skipping if unknown to us
			results := pm.blockchain.GetReceiptsByHash(hash)
			if results == nil {
				if header := pm.blockchain.GetHeaderByHash(hash); header == nil || header.ReceiptHash != types.EmptyRootHash {
					continue
				}
			}
			// If known, encode and queue for response packet
			if encoded, err := rlp.EncodeToBytes(results); err != nil {
				log.Error("Failed to encode receipt", "err", err)
			} else {
				receipts = append(receipts, encoded)
				bytes += len(encoded)
			}
		}
		return p.SendReceiptsRLP(receipts)

	case p.version >= eth63 && msg.Code == ReceiptsMsg:
		// A batch of receipts arrived to one of our previous requests
		var receipts [][]*types.Receipt
		if err := msg.Decode(&receipts); err != nil {
			return errResp(ErrDecode, "msg %v: %v", msg, err)
		}
		// Deliver all to the downloader
		if err := pm.downloader.DeliverReceipts(p.id, receipts); err != nil {
			log.Debug("Failed to deliver receipts", "err", err)
		}

	case msg.Code == NewBlockHashesMsg:
		var announces newBlockHashesData
		if err := msg.Decode(&announces); err != nil {
			return errResp(ErrDecode, "%v: %v", msg, err)
		}
		// Mark the hashes as present at the remote node
		for _, block := range announces {
			p.MarkBlock(block.Hash)
		}
		// Schedule all the unknown hashes for retrieval
		unknown := make(newBlockHashesData, 0, len(announces))
		for _, block := range announces {
			if !pm.blockchain.HasBlock(block.Hash, block.Number) {
				unknown = append(unknown, block)
			}
		}
		for _, block := range unknown {
			pm.blockFetcher.Notify(p.id, block.Hash, block.Number, time.Now(), p.RequestOneHeader, p.RequestBodies)
		}

	case msg.Code == NewBlockMsg:
		// Retrieve and decode the propagated block
		var request newBlockData
		if err := msg.Decode(&request); err != nil {
			return errResp(ErrDecode, "%v: %v", msg, err)
		}
		if hash := types.CalcUncleHash(request.Block.Uncles()); hash != request.Block.UncleHash() {
			log.Warn("Propagated block has invalid uncles", "have", hash, "exp", request.Block.UncleHash())
			break // TODO(karalabe): return error eventually, but wait a few releases
		}
		if hash := types.DeriveSha(request.Block.Transactions(), new(trie.Trie)); hash != request.Block.TxHash() {
			log.Warn("Propagated block has invalid body", "have", hash, "exp", request.Block.TxHash())
			break // TODO(karalabe): return error eventually, but wait a few releases
		}
		if err := request.sanityCheck(); err != nil {
			return err
		}
		request.Block.ReceivedAt = msg.ReceivedAt
		request.Block.ReceivedFrom = p

		// Mark the peer as owning the block and schedule it for import
		p.MarkBlock(request.Block.Hash())
		pm.blockFetcher.Enqueue(p.id, request.Block)

		// Assuming the block is importable by the peer, but possibly not yet done so,
		// calculate the head hash and TD that the peer truly must have.
		var (
			trueHead = request.Block.ParentHash()
			trueTD   = new(big.Int).Sub(request.TD, request.Block.Difficulty())
		)
		// Update the peer's total difficulty if better than the previous
		if _, td := p.Head(); trueTD.Cmp(td) > 0 {
			p.SetHead(trueHead, trueTD)
			pm.chainSync.handlePeerEvent(p)
		}

	case msg.Code == NewPooledTransactionHashesMsg && p.version >= eth65:
		// New transaction announcement arrived, make sure we have
		// a valid and fresh chain to handle them
		if atomic.LoadUint32(&pm.acceptTxs) == 0 {
			break
		}
		var hashes []common.Hash
		if err := msg.Decode(&hashes); err != nil {
			return errResp(ErrDecode, "msg %v: %v", msg, err)
		}
		// Schedule all the unknown hashes for retrieval
		for _, hash := range hashes {
			p.MarkTransaction(hash)
		}
		pm.txFetcher.Notify(p.id, hashes)

	case msg.Code == GetPooledTransactionsMsg && p.version >= eth65:
		// Decode the retrieval message
		msgStream := rlp.NewStream(msg.Payload, uint64(msg.Size))
		if _, err := msgStream.List(); err != nil {
			return err
		}
		// Gather transactions until the fetch or network limits is reached
		var (
			hash   common.Hash
			bytes  int
			hashes []common.Hash
			txs    []rlp.RawValue
		)
		for bytes < softResponseLimit {
			// Retrieve the hash of the next block
			if err := msgStream.Decode(&hash); err == rlp.EOL {
				break
			} else if err != nil {
				return errResp(ErrDecode, "msg %v: %v", msg, err)
			}
			// Retrieve the requested transaction, skipping if unknown to us
			tx := pm.txpool.Get(hash)
			if tx == nil {
				continue
			}
			// If known, encode and queue for response packet
			if encoded, err := rlp.EncodeToBytes(tx); err != nil {
				log.Error("Failed to encode transaction", "err", err)
			} else {
				hashes = append(hashes, hash)
				txs = append(txs, encoded)
				bytes += len(encoded)
			}
		}
		return p.SendPooledTransactionsRLP(hashes, txs)

	case msg.Code == TransactionMsg || (msg.Code == PooledTransactionsMsg && p.version >= eth65):
		// Transactions arrived, make sure we have a valid and fresh chain to handle them
		if atomic.LoadUint32(&pm.acceptTxs) == 0 {
			break
		}
		// Transactions can be processed, parse all of them and deliver to the pool
		var txs []*types.Transaction
		if err := msg.Decode(&txs); err != nil {
			return errResp(ErrDecode, "msg %v: %v", msg, err)
		}
		for i, tx := range txs {
			// Validate and mark the remote transaction
			if tx == nil {
				return errResp(ErrDecode, "transaction %d is nil", i)
			}
			p.MarkTransaction(tx.Hash())
		}
		pm.txFetcher.Enqueue(p.id, txs, msg.Code == PooledTransactionsMsg)

	default:
		return errResp(ErrInvalidMsgCode, "%v", msg.Code)
	}
	return nil
}

// Quorum
func (pm *ProtocolManager) Enqueue(id string, block *types.Block) {
	pm.blockFetcher.Enqueue(id, block)
}

// BroadcastBlock will either propagate a block to a subset of its peers, or
// will only announce its availability (depending what's requested).
func (pm *ProtocolManager) BroadcastBlock(block *types.Block, propagate bool) {
	hash := block.Hash()
	peers := pm.peers.PeersWithoutBlock(hash)

	// If propagation is requested, send to a subset of the peer
	if propagate {
		// Calculate the TD of the block (it's not imported yet, so block.Td is not valid)
		var td *big.Int
		if parent := pm.blockchain.GetBlock(block.ParentHash(), block.NumberU64()-1); parent != nil {
			td = new(big.Int).Add(block.Difficulty(), pm.blockchain.GetTd(block.ParentHash(), block.NumberU64()-1))
		} else {
			log.Error("Propagating dangling block", "number", block.Number(), "hash", hash)
			return
		}
		// Send the block to a subset of our peers
		transfer := peers[:int(math.Sqrt(float64(len(peers))))]
		for _, peer := range transfer {
			peer.AsyncSendNewBlock(block, td)
		}
		log.Trace("Propagated block", "hash", hash, "recipients", len(transfer), "duration", common.PrettyDuration(time.Since(block.ReceivedAt)))
		return
	}
	// Otherwise if the block is indeed in out own chain, announce it
	if pm.blockchain.HasBlock(hash, block.NumberU64()) {
		for _, peer := range peers {
			peer.AsyncSendNewBlockHash(block)
		}
		log.Trace("Announced block", "hash", hash, "recipients", len(peers), "duration", common.PrettyDuration(time.Since(block.ReceivedAt)))
	}
}

// BroadcastTransactions will propagate a batch of transactions to all peers which are not known to
// already have the given transaction.
func (pm *ProtocolManager) BroadcastTransactions(txs types.Transactions, propagate bool) {
	var (
		txset = make(map[*peer][]common.Hash)
		annos = make(map[*peer][]common.Hash)
	)
	// Broadcast transactions to a batch of peers not knowing about it
	// NOTE: Raft-based consensus currently assumes that geth broadcasts
	// transactions to all peers in the network. A previous comment here
	// indicated that this logic might change in the future to only send to a
	// subset of peers. If this change occurs upstream, a merge conflict should
	// arise here, and we should add logic to send to *all* peers in raft mode.

	if propagate {
		for _, tx := range txs {
			peers := pm.peers.PeersWithoutTx(tx.Hash())

			// Send the block to a subset of our peers
			transfer := peers[:int(math.Sqrt(float64(len(peers))))]
			for _, peer := range transfer {
				txset[peer] = append(txset[peer], tx.Hash())
			}
			log.Trace("Broadcast transaction", "hash", tx.Hash(), "recipients", len(peers))
		}
		for peer, hashes := range txset {
			peer.AsyncSendTransactions(hashes)
		}
		return
	}
	// Otherwise only broadcast the announcement to peers
	for _, tx := range txs {
		peers := pm.peers.PeersWithoutTx(tx.Hash())
		for _, peer := range peers {
			annos[peer] = append(annos[peer], tx.Hash())
		}
	}
	for peer, hashes := range annos {
		if peer.version >= eth65 {
			peer.AsyncSendPooledTransactionHashes(hashes)
		} else {
			peer.AsyncSendTransactions(hashes)
		}
	}
}

// minedBroadcastLoop sends mined blocks to connected peers.
func (pm *ProtocolManager) minedBroadcastLoop() {
	defer pm.wg.Done()

	for obj := range pm.minedBlockSub.Chan() {
		if ev, ok := obj.Data.(core.NewMinedBlockEvent); ok {
			pm.BroadcastBlock(ev.Block, true)  // First propagate block to peers
			pm.BroadcastBlock(ev.Block, false) // Only then announce to the rest
		}
	}
}

// txBroadcastLoop announces new transactions to connected peers.
func (pm *ProtocolManager) txBroadcastLoop() {
	defer pm.wg.Done()

	for {
		select {
		case event := <-pm.txsCh:
			// For testing purpose only, disable propagation
			if pm.broadcastTxAnnouncesOnly {
				pm.BroadcastTransactions(event.Txs, false)
				continue
			}
			pm.BroadcastTransactions(event.Txs, true)  // First propagate transactions to peers
			pm.BroadcastTransactions(event.Txs, false) // Only then announce to the rest

		case <-pm.txsSub.Err():
			return
		}
	}
}

// NodeInfo represents a short summary of the Ethereum sub-protocol metadata
// known about the host peer.
type NodeInfo struct {
	Network    uint64              `json:"network"`    // Ethereum network ID (1=Frontier, 2=Morden, Ropsten=3, Rinkeby=4)
	Difficulty *big.Int            `json:"difficulty"` // Total difficulty of the host's blockchain
	Genesis    common.Hash         `json:"genesis"`    // SHA3 hash of the host's genesis block
	Config     *params.ChainConfig `json:"config"`     // Chain configuration for the fork rules
	Head       common.Hash         `json:"head"`       // SHA3 hash of the host's best owned block
	Consensus  string              `json:"consensus"`  // Consensus mechanism in use
}

// NodeInfo retrieves some protocol metadata about the running host node.
func (pm *ProtocolManager) NodeInfo() *NodeInfo {
	currentBlock := pm.blockchain.CurrentBlock()
	// //Quorum
	//
	// changes done to fetch maxCodeSize dynamically based on the
	// maxCodeSizeConfig changes
	// /Quorum
	chainConfig := pm.blockchain.Config()
	chainConfig.MaxCodeSize = uint64(chainConfig.GetMaxCodeSize(pm.blockchain.CurrentBlock().Number()) / 1024)

	return &NodeInfo{
		Network:    pm.networkID,
		Difficulty: pm.blockchain.GetTd(currentBlock.Hash(), currentBlock.NumberU64()),
		Genesis:    pm.blockchain.Genesis().Hash(),
		Config:     chainConfig,
		Head:       currentBlock.Hash(),
		Consensus:  pm.getConsensusAlgorithm(),
	}
}

// Quorum
func (pm *ProtocolManager) getConsensusAlgorithm() string {
	var consensusAlgo string
	if pm.raftMode { // raft does not use consensus interface
		consensusAlgo = "raft"
	} else {
		switch pm.engine.(type) {
		case consensus.Istanbul:
			consensusAlgo = "istanbul"
		case *clique.Clique:
			consensusAlgo = "clique"
		case *ethash.Ethash:
			consensusAlgo = "ethash"
		default:
			consensusAlgo = "unknown"
		}
	}
	return consensusAlgo
}

func (self *ProtocolManager) FindPeers(targets map[common.Address]bool) map[common.Address]consensus.Peer {
	m := make(map[common.Address]consensus.Peer)
	for _, p := range self.peers.Peers() {
		pubKey := p.Node().Pubkey()
		addr := crypto.PubkeyToAddress(*pubKey)
		if targets[addr] {
			m[addr] = p
		}
	}
	return m
}

// End Quorum<|MERGE_RESOLUTION|>--- conflicted
+++ resolved
@@ -348,20 +348,14 @@
 		number  = head.Number.Uint64()
 		td      = pm.blockchain.GetTd(hash, number)
 	)
-<<<<<<< HEAD
 	forkID := forkid.NewID(pm.blockchain.Config(), pm.blockchain.Genesis().Hash(), pm.blockchain.CurrentHeader().Number.Uint64())
-	if err := p.Handshake(pm.networkID, td, hash, genesis.Hash(), forkID, pm.forkFilter); err != nil {
-		p.Log().Debug("Ethereum handshake failed", "err", err)
-=======
-	if err := p.Handshake(pm.networkID, td, hash, genesis.Hash(), forkid.NewID(pm.blockchain), pm.forkFilter, protoName); err != nil {
+	if err := p.Handshake(pm.networkID, td, hash, genesis.Hash(), forkID, pm.forkFilter, protoName); err != nil {
 		p.Log().Debug("Ethereum handshake failed", "protoName", protoName, "err", err)
 
 		// Quorum
 		// When the Handshake() returns an error, the Run method corresponding to `eth` protocol returns with the error, causing the peer to drop, signal subprotocol as well to exit the `Run` method
 		p.EthPeerDisconnected <- struct{}{}
 		// End Quorum
-
->>>>>>> 94d12a91
 		return err
 	}
 
