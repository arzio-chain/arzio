// Copyright 2015 The go-ethereum Authors
// This file is part of the go-ethereum library.
//
// The go-ethereum library is free software: you can redistribute it and/or modify
// it under the terms of the GNU Lesser General Public License as published by
// the Free Software Foundation, either version 3 of the License, or
// (at your option) any later version.
//
// The go-ethereum library is distributed in the hope that it will be useful,
// but WITHOUT ANY WARRANTY; without even the implied warranty of
// MERCHANTABILITY or FITNESS FOR A PARTICULAR PURPOSE. See the
// GNU Lesser General Public License for more details.
//
// You should have received a copy of the GNU Lesser General Public License
// along with the go-ethereum library. If not, see <http://www.gnu.org/licenses/>.

package ethapi

import (
	"bytes"
	"context"
	"encoding/hex"
	"encoding/json"
	"errors"
	"fmt"
	"math/big"
	"net/http"
	"strings"
	"sync"
	"time"

	"github.com/davecgh/go-spew/spew"
	"github.com/tyler-smith/go-bip39"

	"github.com/ethereum/go-ethereum/accounts"
	"github.com/ethereum/go-ethereum/accounts/abi"
	"github.com/ethereum/go-ethereum/accounts/keystore"
	"github.com/ethereum/go-ethereum/accounts/pluggable"
	"github.com/ethereum/go-ethereum/accounts/scwallet"
	"github.com/ethereum/go-ethereum/common"
	"github.com/ethereum/go-ethereum/common/hexutil"
	"github.com/ethereum/go-ethereum/common/math"
	"github.com/ethereum/go-ethereum/consensus/clique"
	"github.com/ethereum/go-ethereum/consensus/ethash"
	"github.com/ethereum/go-ethereum/core"
	"github.com/ethereum/go-ethereum/core/mps"
	"github.com/ethereum/go-ethereum/core/state"
	"github.com/ethereum/go-ethereum/core/types"
	"github.com/ethereum/go-ethereum/core/vm"
	"github.com/ethereum/go-ethereum/crypto"
	"github.com/ethereum/go-ethereum/log"
	"github.com/ethereum/go-ethereum/multitenancy"
	"github.com/ethereum/go-ethereum/p2p"
	"github.com/ethereum/go-ethereum/params"
	"github.com/ethereum/go-ethereum/private"
	"github.com/ethereum/go-ethereum/private/engine"
	"github.com/ethereum/go-ethereum/rlp"
	"github.com/ethereum/go-ethereum/rpc"
)

type TransactionType uint8

const (
	FillTransaction TransactionType = iota + 1
	RawTransaction
	NormalTransaction
)

// PublicEthereumAPI provides an API to access Ethereum related information.
// It offers only methods that operate on public data that is freely available to anyone.
type PublicEthereumAPI struct {
	b Backend
}

// NewPublicEthereumAPI creates a new Ethereum protocol API.
func NewPublicEthereumAPI(b Backend) *PublicEthereumAPI {
	return &PublicEthereumAPI{b}
}

// GasPrice returns a suggestion for a gas price.
func (s *PublicEthereumAPI) GasPrice(ctx context.Context) (*hexutil.Big, error) {
	price, err := s.b.SuggestPrice(ctx)
	return (*hexutil.Big)(price), err
}

// Syncing returns false in case the node is currently not syncing with the network. It can be up to date or has not
// yet received the latest block headers from its pears. In case it is synchronizing:
// - startingBlock: block number this node started to synchronise from
// - currentBlock:  block number this node is currently importing
// - highestBlock:  block number of the highest block header this node has received from peers
// - pulledStates:  number of state entries processed until now
// - knownStates:   number of known state entries that still need to be pulled
func (s *PublicEthereumAPI) Syncing() (interface{}, error) {
	progress := s.b.Downloader().Progress()

	// Return not syncing if the synchronisation already completed
	if progress.CurrentBlock >= progress.HighestBlock {
		return false, nil
	}
	// Otherwise gather the block sync stats
	return map[string]interface{}{
		"startingBlock": hexutil.Uint64(progress.StartingBlock),
		"currentBlock":  hexutil.Uint64(progress.CurrentBlock),
		"highestBlock":  hexutil.Uint64(progress.HighestBlock),
		"pulledStates":  hexutil.Uint64(progress.PulledStates),
		"knownStates":   hexutil.Uint64(progress.KnownStates),
	}, nil
}

func (s *PublicEthereumAPI) GetPrivacyPrecompileAddress() common.Address {
	return common.QuorumPrivacyPrecompileContractAddress()
}

// PublicTxPoolAPI offers and API for the transaction pool. It only operates on data that is non confidential.
type PublicTxPoolAPI struct {
	b Backend
}

// NewPublicTxPoolAPI creates a new tx pool service that gives information about the transaction pool.
func NewPublicTxPoolAPI(b Backend) *PublicTxPoolAPI {
	return &PublicTxPoolAPI{b}
}

// Content returns the transactions contained within the transaction pool.
func (s *PublicTxPoolAPI) Content() map[string]map[string]map[string]*RPCTransaction {
	content := map[string]map[string]map[string]*RPCTransaction{
		"pending": make(map[string]map[string]*RPCTransaction),
		"queued":  make(map[string]map[string]*RPCTransaction),
	}
	pending, queue := s.b.TxPoolContent()

	// Flatten the pending transactions
	for account, txs := range pending {
		dump := make(map[string]*RPCTransaction)
		for _, tx := range txs {
			dump[fmt.Sprintf("%d", tx.Nonce())] = newRPCPendingTransaction(tx)
		}
		content["pending"][account.Hex()] = dump
	}
	// Flatten the queued transactions
	for account, txs := range queue {
		dump := make(map[string]*RPCTransaction)
		for _, tx := range txs {
			dump[fmt.Sprintf("%d", tx.Nonce())] = newRPCPendingTransaction(tx)
		}
		content["queued"][account.Hex()] = dump
	}
	return content
}

// Status returns the number of pending and queued transaction in the pool.
func (s *PublicTxPoolAPI) Status() map[string]hexutil.Uint {
	pending, queue := s.b.Stats()
	return map[string]hexutil.Uint{
		"pending": hexutil.Uint(pending),
		"queued":  hexutil.Uint(queue),
	}
}

// Inspect retrieves the content of the transaction pool and flattens it into an
// easily inspectable list.
func (s *PublicTxPoolAPI) Inspect() map[string]map[string]map[string]string {
	content := map[string]map[string]map[string]string{
		"pending": make(map[string]map[string]string),
		"queued":  make(map[string]map[string]string),
	}
	pending, queue := s.b.TxPoolContent()

	// Define a formatter to flatten a transaction into a string
	var format = func(tx *types.Transaction) string {
		if to := tx.To(); to != nil {
			return fmt.Sprintf("%s: %v wei + %v gas × %v wei", tx.To().Hex(), tx.Value(), tx.Gas(), tx.GasPrice())
		}
		return fmt.Sprintf("contract creation: %v wei + %v gas × %v wei", tx.Value(), tx.Gas(), tx.GasPrice())
	}
	// Flatten the pending transactions
	for account, txs := range pending {
		dump := make(map[string]string)
		for _, tx := range txs {
			dump[fmt.Sprintf("%d", tx.Nonce())] = format(tx)
		}
		content["pending"][account.Hex()] = dump
	}
	// Flatten the queued transactions
	for account, txs := range queue {
		dump := make(map[string]string)
		for _, tx := range txs {
			dump[fmt.Sprintf("%d", tx.Nonce())] = format(tx)
		}
		content["queued"][account.Hex()] = dump
	}
	return content
}

// PublicAccountAPI provides an API to access accounts managed by this node.
// It offers only methods that can retrieve accounts.
type PublicAccountAPI struct {
	am *accounts.Manager
}

// NewPublicAccountAPI creates a new PublicAccountAPI.
func NewPublicAccountAPI(am *accounts.Manager) *PublicAccountAPI {
	return &PublicAccountAPI{am: am}
}

// Accounts returns the collection of accounts this node manages
func (s *PublicAccountAPI) Accounts() []common.Address {
	return s.am.Accounts()
}

// PrivateAccountAPI provides an API to access accounts managed by this node.
// It offers methods to create, (un)lock en list accounts. Some methods accept
// passwords and are therefore considered private by default.
type PrivateAccountAPI struct {
	am        *accounts.Manager
	nonceLock *AddrLocker
	b         Backend
}

// NewPrivateAccountAPI create a new PrivateAccountAPI.
func NewPrivateAccountAPI(b Backend, nonceLock *AddrLocker) *PrivateAccountAPI {
	return &PrivateAccountAPI{
		am:        b.AccountManager(),
		nonceLock: nonceLock,
		b:         b,
	}
}

// listAccounts will return a list of addresses for accounts this node manages.
func (s *PrivateAccountAPI) ListAccounts() []common.Address {
	return s.am.Accounts()
}

// rawWallet is a JSON representation of an accounts.Wallet interface, with its
// data contents extracted into plain fields.
type rawWallet struct {
	URL      string             `json:"url"`
	Status   string             `json:"status"`
	Failure  string             `json:"failure,omitempty"`
	Accounts []accounts.Account `json:"accounts,omitempty"`
}

// ListWallets will return a list of wallets this node manages.
func (s *PrivateAccountAPI) ListWallets() []rawWallet {
	wallets := make([]rawWallet, 0) // return [] instead of nil if empty
	for _, wallet := range s.am.Wallets() {
		status, failure := wallet.Status()

		raw := rawWallet{
			URL:      wallet.URL().String(),
			Status:   status,
			Accounts: wallet.Accounts(),
		}
		if failure != nil {
			raw.Failure = failure.Error()
		}
		wallets = append(wallets, raw)
	}
	return wallets
}

// OpenWallet initiates a hardware wallet opening procedure, establishing a USB
// connection and attempting to authenticate via the provided passphrase. Note,
// the method may return an extra challenge requiring a second open (e.g. the
// Trezor PIN matrix challenge).
func (s *PrivateAccountAPI) OpenWallet(url string, passphrase *string) error {
	wallet, err := s.am.Wallet(url)
	if err != nil {
		return err
	}
	pass := ""
	if passphrase != nil {
		pass = *passphrase
	}
	return wallet.Open(pass)
}

// DeriveAccount requests a HD wallet to derive a new account, optionally pinning
// it for later reuse.
func (s *PrivateAccountAPI) DeriveAccount(url string, path string, pin *bool) (accounts.Account, error) {
	wallet, err := s.am.Wallet(url)
	if err != nil {
		return accounts.Account{}, err
	}
	derivPath, err := accounts.ParseDerivationPath(path)
	if err != nil {
		return accounts.Account{}, err
	}
	if pin == nil {
		pin = new(bool)
	}
	return wallet.Derive(derivPath, *pin)
}

// NewAccount will create a new account and returns the address for the new account.
func (s *PrivateAccountAPI) NewAccount(password string) (common.Address, error) {
	ks, err := fetchKeystore(s.am)
	if err != nil {
		return common.Address{}, err
	}
	acc, err := ks.NewAccount(password)
	if err == nil {
		log.Info("Your new key was generated", "address", acc.Address)
		log.Warn("Please backup your key file!", "path", acc.URL.Path)
		log.Warn("Please remember your password!")
		return acc.Address, nil
	}
	return common.Address{}, err
}

// fetchKeystore retrieves the encrypted keystore from the account manager.
func fetchKeystore(am *accounts.Manager) (*keystore.KeyStore, error) {
	if ks := am.Backends(keystore.KeyStoreType); len(ks) > 0 {
		return ks[0].(*keystore.KeyStore), nil
	}
	return nil, errors.New("local keystore not used")
}

// ImportRawKey stores the given hex encoded ECDSA key into the key directory,
// encrypting it with the passphrase.
func (s *PrivateAccountAPI) ImportRawKey(privkey string, password string) (common.Address, error) {
	key, err := crypto.HexToECDSA(privkey)
	if err != nil {
		return common.Address{}, err
	}
	ks, err := fetchKeystore(s.am)
	if err != nil {
		return common.Address{}, err
	}
	acc, err := ks.ImportECDSA(key, password)
	return acc.Address, err
}

// UnlockAccount will unlock the account associated with the given address with
// the given password for duration seconds. If duration is nil it will use a
// default of 300 seconds. It returns an indication if the account was unlocked.
func (s *PrivateAccountAPI) UnlockAccount(ctx context.Context, addr common.Address, password string, duration *uint64) (bool, error) {
	// When the API is exposed by external RPC(http, ws etc), unless the user
	// explicitly specifies to allow the insecure account unlocking, otherwise
	// it is disabled.
	if s.b.ExtRPCEnabled() && !s.b.AccountManager().Config().InsecureUnlockAllowed {
		return false, errors.New("account unlock with HTTP access is forbidden")
	}

	const max = uint64(time.Duration(math.MaxInt64) / time.Second)
	var d time.Duration
	if duration == nil {
		d = 300 * time.Second
	} else if *duration > max {
		return false, errors.New("unlock duration too large")
	} else {
		d = time.Duration(*duration) * time.Second
	}
	err := s.unlockAccount(addr, password, d)
	if err != nil {
		log.Warn("Failed account unlock attempt", "address", addr, "err", err)
	}
	return err == nil, err
}

func (s *PrivateAccountAPI) unlockAccount(addr common.Address, password string, duration time.Duration) error {
	acct := accounts.Account{Address: addr}

	backend, err := s.am.Backend(acct)
	if err != nil {
		return err
	}

	switch b := backend.(type) {
	case *pluggable.Backend:
		return b.TimedUnlock(acct, password, duration)
	case *keystore.KeyStore:
		return b.TimedUnlock(acct, password, duration)
	default:
		return errors.New("unlock only supported for keystore or plugin wallets")
	}
}

// LockAccount will lock the account associated with the given address when it's unlocked.
func (s *PrivateAccountAPI) LockAccount(addr common.Address) bool {
	if err := s.lockAccount(addr); err != nil {
		log.Warn("Failed account lock attempt", "address", addr, "err", err)
		return false
	}

	return true
}

func (s *PrivateAccountAPI) lockAccount(addr common.Address) error {
	acct := accounts.Account{Address: addr}

	backend, err := s.am.Backend(acct)
	if err != nil {
		return err
	}

	switch b := backend.(type) {
	case *pluggable.Backend:
		return b.Lock(acct)
	case *keystore.KeyStore:
		return b.Lock(addr)
	default:
		return errors.New("lock only supported for keystore or plugin wallets")
	}
}

// signTransaction sets defaults and signs the given transaction
// NOTE: the caller needs to ensure that the nonceLock is held, if applicable,
// and release it after the transaction has been submitted to the tx pool
func (s *PrivateAccountAPI) signTransaction(ctx context.Context, args *SendTxArgs, passwd string) (*types.Transaction, error) {
	// Look up the wallet containing the requested signer
	account := accounts.Account{Address: args.From}
	wallet, err := s.am.Find(account)
	if err != nil {
		return nil, err
	}
	// Set some sanity defaults and terminate on failure
	if err := args.setDefaults(ctx, s.b); err != nil {
		return nil, err
	}
	// Assemble the transaction and sign with the wallet
	tx := args.toTransaction()

	// Quorum
	if args.IsPrivate() {
		tx.SetPrivate()
	}
	var chainID *big.Int
	if config := s.b.ChainConfig(); config.IsEIP155(s.b.CurrentBlock().Number()) && !tx.IsPrivate() {
		chainID = config.ChainID
	}
	// /Quorum

	return wallet.SignTxWithPassphrase(account, passwd, tx, chainID)
}

// SendTransaction will create a transaction from the given arguments and
// tries to sign it with the key associated with args.From. If the given passwd isn't
// able to decrypt the key it fails.
func (s *PrivateAccountAPI) SendTransaction(ctx context.Context, args SendTxArgs, passwd string) (common.Hash, error) {
	if args.Nonce == nil {
		// Hold the addresse's mutex around signing to prevent concurrent assignment of
		// the same nonce to multiple accounts.
		s.nonceLock.LockAddr(args.From)
		defer s.nonceLock.UnlockAddr(args.From)
	}

	// Set some sanity defaults and terminate on failure
	if err := args.setDefaults(ctx, s.b); err != nil {
		return common.Hash{}, err
	}

	// Quorum
	_, replaceDataWithHash, data, err := checkAndHandlePrivateTransaction(ctx, s.b, args.toTransaction(), &args.PrivateTxArgs, args.From, NormalTransaction)
	if err != nil {
		return common.Hash{}, err
	}
	if replaceDataWithHash {
		// replace the original payload with encrypted payload hash
		args.Data = data.BytesTypeRef()
	}
	// /Quorum

	signed, err := s.signTransaction(ctx, &args, passwd)
	if err != nil {
		log.Warn("Failed transaction send attempt", "from", args.From, "to", args.To, "value", args.Value.ToInt(), "err", err)
		return common.Hash{}, err
	}

	// Quorum
	if signed.IsPrivate() && s.b.IsPrivacyMarkerTransactionCreationEnabled() {
		// Look up the wallet containing the requested signer
		account := accounts.Account{Address: args.From}
		wallet, err := s.am.Find(account)
		if err != nil {
			return common.Hash{}, err
		}

		pmt, err := createPrivacyMarkerTransaction(s.b, signed, &args.PrivateTxArgs)
		if err != nil {
			log.Warn("Failed to create privacy marker transaction for private transaction", "from", args.From, "to", args.To, "value", args.Value.ToInt(), "err", err)
			return common.Hash{}, err
		}

		var pmtChainID *big.Int // PMT is public so will have different chainID used in signing compared to the internal tx
		if config := s.b.ChainConfig(); config.IsEIP155(s.b.CurrentBlock().Number()) {
			pmtChainID = config.ChainID
		}

		signed, err = wallet.SignTxWithPassphrase(account, passwd, pmt, pmtChainID)
		if err != nil {
			log.Warn("Failed to sign privacy marker transaction for private transaction", "from", args.From, "to", args.To, "value", args.Value.ToInt(), "err", err)
			return common.Hash{}, err
		}
	}
	// /Quorum

	return SubmitTransaction(ctx, s.b, signed, args.PrivateFrom, false)
}

// SignTransaction will create a transaction from the given arguments and
// tries to sign it with the key associated with args.From. If the given passwd isn't
// able to decrypt the key it fails. The transaction is returned in RLP-form, not broadcast
// to other nodes
func (s *PrivateAccountAPI) SignTransaction(ctx context.Context, args SendTxArgs, passwd string) (*SignTransactionResult, error) {
	// No need to obtain the noncelock mutex, since we won't be sending this
	// tx into the transaction pool, but right back to the user
	if args.Gas == nil {
		return nil, fmt.Errorf("gas not specified")
	}
	if args.GasPrice == nil {
		return nil, fmt.Errorf("gasPrice not specified")
	}
	if args.Nonce == nil {
		return nil, fmt.Errorf("nonce not specified")
	}
	// Before actually sign the transaction, ensure the transaction fee is reasonable.
	if err := checkTxFee(args.GasPrice.ToInt(), uint64(*args.Gas), s.b.RPCTxFeeCap()); err != nil {
		return nil, err
	}
	signed, err := s.signTransaction(ctx, &args, passwd)
	if err != nil {
		log.Warn("Failed transaction sign attempt", "from", args.From, "to", args.To, "value", args.Value.ToInt(), "err", err)
		return nil, err
	}
	data, err := signed.MarshalBinary()
	if err != nil {
		return nil, err
	}
	return &SignTransactionResult{data, signed}, nil
}

// Sign calculates an Ethereum ECDSA signature for:
// keccack256("\x19Ethereum Signed Message:\n" + len(message) + message))
//
// Note, the produced signature conforms to the secp256k1 curve R, S and V values,
// where the V value will be 27 or 28 for legacy reasons.
//
// The key used to calculate the signature is decrypted with the given password.
//
// https://github.com/ethereum/go-ethereum/wiki/Management-APIs#personal_sign
func (s *PrivateAccountAPI) Sign(ctx context.Context, data hexutil.Bytes, addr common.Address, passwd string) (hexutil.Bytes, error) {
	// Look up the wallet containing the requested signer
	account := accounts.Account{Address: addr}

	wallet, err := s.b.AccountManager().Find(account)
	if err != nil {
		return nil, err
	}
	// Assemble sign the data with the wallet
	signature, err := wallet.SignTextWithPassphrase(account, passwd, data)
	if err != nil {
		log.Warn("Failed data sign attempt", "address", addr, "err", err)
		return nil, err
	}
	signature[crypto.RecoveryIDOffset] += 27 // Transform V from 0/1 to 27/28 according to the yellow paper
	return signature, nil
}

// EcRecover returns the address for the account that was used to create the signature.
// Note, this function is compatible with eth_sign and personal_sign. As such it recovers
// the address of:
// hash = keccak256("\x19Ethereum Signed Message:\n"${message length}${message})
// addr = ecrecover(hash, signature)
//
// Note, the signature must conform to the secp256k1 curve R, S and V values, where
// the V value must be 27 or 28 for legacy reasons.
//
// https://github.com/ethereum/go-ethereum/wiki/Management-APIs#personal_ecRecover
func (s *PrivateAccountAPI) EcRecover(ctx context.Context, data, sig hexutil.Bytes) (common.Address, error) {
	if len(sig) != crypto.SignatureLength {
		return common.Address{}, fmt.Errorf("signature must be %d bytes long", crypto.SignatureLength)
	}
	if sig[crypto.RecoveryIDOffset] != 27 && sig[crypto.RecoveryIDOffset] != 28 {
		return common.Address{}, fmt.Errorf("invalid Ethereum signature (V is not 27 or 28)")
	}
	sig[crypto.RecoveryIDOffset] -= 27 // Transform yellow paper V from 27/28 to 0/1

	rpk, err := crypto.SigToPub(accounts.TextHash(data), sig)
	if err != nil {
		return common.Address{}, err
	}
	return crypto.PubkeyToAddress(*rpk), nil
}

// SignAndSendTransaction was renamed to SendTransaction. This method is deprecated
// and will be removed in the future. It primary goal is to give clients time to update.
func (s *PrivateAccountAPI) SignAndSendTransaction(ctx context.Context, args SendTxArgs, passwd string) (common.Hash, error) {
	return s.SendTransaction(ctx, args, passwd)
}

// InitializeWallet initializes a new wallet at the provided URL, by generating and returning a new private key.
func (s *PrivateAccountAPI) InitializeWallet(ctx context.Context, url string) (string, error) {
	wallet, err := s.am.Wallet(url)
	if err != nil {
		return "", err
	}

	entropy, err := bip39.NewEntropy(256)
	if err != nil {
		return "", err
	}

	mnemonic, err := bip39.NewMnemonic(entropy)
	if err != nil {
		return "", err
	}

	seed := bip39.NewSeed(mnemonic, "")

	switch wallet := wallet.(type) {
	case *scwallet.Wallet:
		return mnemonic, wallet.Initialize(seed)
	default:
		return "", fmt.Errorf("specified wallet does not support initialization")
	}
}

// Unpair deletes a pairing between wallet and geth.
func (s *PrivateAccountAPI) Unpair(ctx context.Context, url string, pin string) error {
	wallet, err := s.am.Wallet(url)
	if err != nil {
		return err
	}

	switch wallet := wallet.(type) {
	case *scwallet.Wallet:
		return wallet.Unpair([]byte(pin))
	default:
		return fmt.Errorf("specified wallet does not support pairing")
	}
}

// PublicBlockChainAPI provides an API to access the Ethereum blockchain.
// It offers only methods that operate on public data that is freely available to anyone.
type PublicBlockChainAPI struct {
	b Backend
}

// NewPublicBlockChainAPI creates a new Ethereum blockchain API.
func NewPublicBlockChainAPI(b Backend) *PublicBlockChainAPI {
	return &PublicBlockChainAPI{b}
}

// ChainId returns the chainID value for transaction replay protection.
func (s *PublicBlockChainAPI) ChainId() *hexutil.Big {
	return (*hexutil.Big)(s.b.ChainConfig().ChainID)
}

// GetPSI - retunrs the PSI that was resolved based on the client request
func (s *PublicBlockChainAPI) GetPSI(ctx context.Context) (string, error) {
	psm, err := s.b.PSMR().ResolveForUserContext(ctx)
	if err != nil {
		return "", err
	}
	return psm.ID.String(), nil
}

// BlockNumber returns the block number of the chain head.
func (s *PublicBlockChainAPI) BlockNumber() hexutil.Uint64 {
	header, _ := s.b.HeaderByNumber(context.Background(), rpc.LatestBlockNumber) // latest header should always be available
	return hexutil.Uint64(header.Number.Uint64())
}

// GetBalance returns the amount of wei for the given address in the state of the
// given block number. The rpc.LatestBlockNumber and rpc.PendingBlockNumber meta
// block numbers are also allowed.
func (s *PublicBlockChainAPI) GetBalance(ctx context.Context, address common.Address, blockNrOrHash rpc.BlockNumberOrHash) (*hexutil.Big, error) {
	state, _, err := s.b.StateAndHeaderByNumberOrHash(ctx, blockNrOrHash)
	if state == nil || err != nil {
		return nil, err
	}
	return (*hexutil.Big)(state.GetBalance(address)), state.Error()
}

// Result structs for GetProof
type AccountResult struct {
	Address      common.Address  `json:"address"`
	AccountProof []string        `json:"accountProof"`
	Balance      *hexutil.Big    `json:"balance"`
	CodeHash     common.Hash     `json:"codeHash"`
	Nonce        hexutil.Uint64  `json:"nonce"`
	StorageHash  common.Hash     `json:"storageHash"`
	StorageProof []StorageResult `json:"storageProof"`
}
type StorageResult struct {
	Key   string       `json:"key"`
	Value *hexutil.Big `json:"value"`
	Proof []string     `json:"proof"`
}

// GetProof returns the Merkle-proof for a given account and optionally some storage keys.
func (s *PublicBlockChainAPI) GetProof(ctx context.Context, address common.Address, storageKeys []string, blockNrOrHash rpc.BlockNumberOrHash) (*AccountResult, error) {
	state, _, err := s.b.StateAndHeaderByNumberOrHash(ctx, blockNrOrHash)
	if state == nil || err != nil {
		return nil, err
	}

	storageTrie := state.StorageTrie(address)
	storageHash := types.EmptyRootHash
	codeHash := state.GetCodeHash(address)
	storageProof := make([]StorageResult, len(storageKeys))

	// if we have a storageTrie, (which means the account exists), we can update the storagehash
	if storageTrie != nil {
		storageHash = storageTrie.Hash()
	} else {
		// no storageTrie means the account does not exist, so the codeHash is the hash of an empty bytearray.
		codeHash = crypto.Keccak256Hash(nil)
	}

	// create the proof for the storageKeys
	for i, key := range storageKeys {
		if storageTrie != nil {
			proof, storageError := state.GetStorageProof(address, common.HexToHash(key))
			if storageError != nil {
				return nil, storageError
			}
			storageProof[i] = StorageResult{key, (*hexutil.Big)(state.GetState(address, common.HexToHash(key)).Big()), toHexSlice(proof)}
		} else {
			storageProof[i] = StorageResult{key, &hexutil.Big{}, []string{}}
		}
	}

	// create the accountProof
	accountProof, proofErr := state.GetProof(address)
	if proofErr != nil {
		return nil, proofErr
	}

	return &AccountResult{
		Address:      address,
		AccountProof: toHexSlice(accountProof),
		Balance:      (*hexutil.Big)(state.GetBalance(address)),
		CodeHash:     codeHash,
		Nonce:        hexutil.Uint64(state.GetNonce(address)),
		StorageHash:  storageHash,
		StorageProof: storageProof,
	}, state.Error()
}

// GetHeaderByNumber returns the requested canonical block header.
// * When blockNr is -1 the chain head is returned.
// * When blockNr is -2 the pending chain head is returned.
func (s *PublicBlockChainAPI) GetHeaderByNumber(ctx context.Context, number rpc.BlockNumber) (map[string]interface{}, error) {
	header, err := s.b.HeaderByNumber(ctx, number)
	if header != nil && err == nil {
		response := s.rpcMarshalHeader(ctx, header)
		if number == rpc.PendingBlockNumber {
			// Pending header need to nil out a few fields
			for _, field := range []string{"hash", "nonce", "miner"} {
				response[field] = nil
			}
		}
		return response, err
	}
	return nil, err
}

// GetHeaderByHash returns the requested header by hash.
func (s *PublicBlockChainAPI) GetHeaderByHash(ctx context.Context, hash common.Hash) map[string]interface{} {
	header, _ := s.b.HeaderByHash(ctx, hash)
	if header != nil {
		return s.rpcMarshalHeader(ctx, header)
	}
	return nil
}

// GetBlockByNumber returns the requested canonical block.
// * When blockNr is -1 the chain head is returned.
// * When blockNr is -2 the pending chain head is returned.
// * When fullTx is true all transactions in the block are returned, otherwise
//   only the transaction hash is returned.
func (s *PublicBlockChainAPI) GetBlockByNumber(ctx context.Context, number rpc.BlockNumber, fullTx bool) (map[string]interface{}, error) {
	block, err := s.b.BlockByNumber(ctx, number)
	if block != nil && err == nil {
		response, err := s.rpcMarshalBlock(ctx, block, true, fullTx)
		if err == nil && number == rpc.PendingBlockNumber {
			// Pending blocks need to nil out a few fields
			for _, field := range []string{"hash", "nonce", "miner"} {
				response[field] = nil
			}
		}
		return response, err
	}
	return nil, err
}

// GetBlockByHash returns the requested block. When fullTx is true all transactions in the block are returned in full
// detail, otherwise only the transaction hash is returned.
func (s *PublicBlockChainAPI) GetBlockByHash(ctx context.Context, hash common.Hash, fullTx bool) (map[string]interface{}, error) {
	block, err := s.b.BlockByHash(ctx, hash)
	if block != nil {
		return s.rpcMarshalBlock(ctx, block, true, fullTx)
	}
	return nil, err
}

// GetUncleByBlockNumberAndIndex returns the uncle block for the given block hash and index. When fullTx is true
// all transactions in the block are returned in full detail, otherwise only the transaction hash is returned.
func (s *PublicBlockChainAPI) GetUncleByBlockNumberAndIndex(ctx context.Context, blockNr rpc.BlockNumber, index hexutil.Uint) (map[string]interface{}, error) {
	block, err := s.b.BlockByNumber(ctx, blockNr)
	if block != nil {
		uncles := block.Uncles()
		if index >= hexutil.Uint(len(uncles)) {
			log.Debug("Requested uncle not found", "number", blockNr, "hash", block.Hash(), "index", index)
			return nil, nil
		}
		block = types.NewBlockWithHeader(uncles[index])
		return s.rpcMarshalBlock(ctx, block, false, false)
	}
	return nil, err
}

// GetUncleByBlockHashAndIndex returns the uncle block for the given block hash and index. When fullTx is true
// all transactions in the block are returned in full detail, otherwise only the transaction hash is returned.
func (s *PublicBlockChainAPI) GetUncleByBlockHashAndIndex(ctx context.Context, blockHash common.Hash, index hexutil.Uint) (map[string]interface{}, error) {
	block, err := s.b.BlockByHash(ctx, blockHash)
	if block != nil {
		uncles := block.Uncles()
		if index >= hexutil.Uint(len(uncles)) {
			log.Debug("Requested uncle not found", "number", block.Number(), "hash", blockHash, "index", index)
			return nil, nil
		}
		block = types.NewBlockWithHeader(uncles[index])
		return s.rpcMarshalBlock(ctx, block, false, false)
	}
	return nil, err
}

// GetUncleCountByBlockNumber returns number of uncles in the block for the given block number
func (s *PublicBlockChainAPI) GetUncleCountByBlockNumber(ctx context.Context, blockNr rpc.BlockNumber) *hexutil.Uint {
	if block, _ := s.b.BlockByNumber(ctx, blockNr); block != nil {
		n := hexutil.Uint(len(block.Uncles()))
		return &n
	}
	return nil
}

// GetUncleCountByBlockHash returns number of uncles in the block for the given block hash
func (s *PublicBlockChainAPI) GetUncleCountByBlockHash(ctx context.Context, blockHash common.Hash) *hexutil.Uint {
	if block, _ := s.b.BlockByHash(ctx, blockHash); block != nil {
		n := hexutil.Uint(len(block.Uncles()))
		return &n
	}
	return nil
}

// GetCode returns the code stored at the given address in the state for the given block number.
func (s *PublicBlockChainAPI) GetCode(ctx context.Context, address common.Address, blockNrOrHash rpc.BlockNumberOrHash) (hexutil.Bytes, error) {
	state, _, err := s.b.StateAndHeaderByNumberOrHash(ctx, blockNrOrHash)
	if state == nil || err != nil {
		return nil, err
	}
	code := state.GetCode(address)
	return code, state.Error()
}

// GetStorageAt returns the storage from the state at the given address, key and
// block number. The rpc.LatestBlockNumber and rpc.PendingBlockNumber meta block
// numbers are also allowed.
func (s *PublicBlockChainAPI) GetStorageAt(ctx context.Context, address common.Address, key string, blockNrOrHash rpc.BlockNumberOrHash) (hexutil.Bytes, error) {
	state, _, err := s.b.StateAndHeaderByNumberOrHash(ctx, blockNrOrHash)
	if state == nil || err != nil {
		return nil, err
	}
	res := state.GetState(address, common.HexToHash(key))
	return res[:], state.Error()
}

// CallArgs represents the arguments for a call.
type CallArgs struct {
	From       *common.Address   `json:"from"`
	To         *common.Address   `json:"to"`
	Gas        *hexutil.Uint64   `json:"gas"`
	GasPrice   *hexutil.Big      `json:"gasPrice"`
	Value      *hexutil.Big      `json:"value"`
	Data       *hexutil.Bytes    `json:"data"`
	AccessList *types.AccessList `json:"accessList"`
}

// ToMessage converts CallArgs to the Message type used by the core evm
func (args *CallArgs) ToMessage(globalGasCap uint64) types.Message {
	// Set sender address or use zero address if none specified.
	var addr common.Address
	if args.From != nil {
		addr = *args.From
	}

	// Set default gas & gas price if none were set
	gas := globalGasCap
	if gas == 0 {
		gas = uint64(math.MaxUint64 / 2)
	}
	if args.Gas != nil {
		gas = uint64(*args.Gas)
	}
	if globalGasCap != 0 && globalGasCap < gas {
		log.Warn("Caller gas above allowance, capping", "requested", gas, "cap", globalGasCap)
		gas = globalGasCap
	}
	gasPrice := new(big.Int)
	if args.GasPrice != nil {
		gasPrice = args.GasPrice.ToInt()
	}
	value := new(big.Int)
	if args.Value != nil {
		value = args.Value.ToInt()
	}
	var data []byte
	if args.Data != nil {
		data = *args.Data
	}
	var accessList types.AccessList
	if args.AccessList != nil {
		accessList = *args.AccessList
	}

	msg := types.NewMessage(addr, args.To, 0, value, gas, gasPrice, data, accessList, false)
	return msg
}

// account indicates the overriding fields of account during the execution of
// a message call.
// Note, state and stateDiff can't be specified at the same time. If state is
// set, message execution will only use the data in the given state. Otherwise
// if statDiff is set, all diff will be applied first and then execute the call
// message.
type account struct {
	Nonce     *hexutil.Uint64              `json:"nonce"`
	Code      *hexutil.Bytes               `json:"code"`
	Balance   **hexutil.Big                `json:"balance"`
	State     *map[common.Hash]common.Hash `json:"state"`
	StateDiff *map[common.Hash]common.Hash `json:"stateDiff"`
}

// Quorum - Multitenancy
// Before returning the result, we need to inspect the EVM and
// perform verification check
func DoCall(ctx context.Context, b Backend, args CallArgs, blockNrOrHash rpc.BlockNumberOrHash, overrides map[common.Address]account, vmCfg vm.Config, timeout time.Duration, globalGasCap uint64) (*core.ExecutionResult, error) {
	defer func(start time.Time) { log.Debug("Executing EVM call finished", "runtime", time.Since(start)) }(time.Now())

	state, header, err := b.StateAndHeaderByNumberOrHash(ctx, blockNrOrHash)
	if state == nil || err != nil {
		return nil, err
	}
	// Override the fields of specified contracts before execution.
	for addr, account := range overrides {
		// Override account nonce.
		if account.Nonce != nil {
			state.SetNonce(addr, uint64(*account.Nonce))
		}
		// Override account(contract) code.
		if account.Code != nil {
			state.SetCode(addr, *account.Code)
		}
		// Override account balance.
		if account.Balance != nil {
			state.SetBalance(addr, (*big.Int)(*account.Balance))
		}
		if account.State != nil && account.StateDiff != nil {
			return nil, fmt.Errorf("account %s has both 'state' and 'stateDiff'", addr.Hex())
		}
		// Replace entire state if caller requires.
		if account.State != nil {
			state.SetStorage(addr, *account.State)
		}
		// Apply state diff into specified accounts.
		if account.StateDiff != nil {
			for key, value := range *account.StateDiff {
				state.SetState(addr, key, value)
			}
		}
	}
	// Setup context so it may be cancelled the call has completed
	// or, in case of unmetered gas, setup a context with a timeout.
	var cancel context.CancelFunc
	if timeout > 0 {
		ctx, cancel = context.WithTimeout(ctx, timeout)
	} else {
		ctx, cancel = context.WithCancel(ctx)
	}
	// Make sure the context is cancelled when the call has completed
	// this makes sure resources are cleaned up.
	defer cancel()

	msg := args.ToMessage(globalGasCap)
	// Get a new instance of the EVM.
	evm, vmError, err := b.GetEVM(ctx, msg, state, header)
	if err != nil {
		return nil, err
	}
	// Wait for the context to be done and cancel the evm. Even if the
	// EVM has finished, cancelling may be done (repeatedly)
	go func() {
		<-ctx.Done()
		evm.Cancel()
	}()

	// Execute the message.
	gp := new(core.GasPool).AddGas(math.MaxUint64)
	result, applyErr := core.ApplyMessage(evm, msg, gp)
	if err := vmError(); err != nil {
		return nil, err
	}

	// If the timer caused an abort, return an appropriate error message
	if evm.Cancelled() {
		return nil, fmt.Errorf("execution aborted (timeout = %v)", timeout)
	}
	if applyErr != nil {
		return result, fmt.Errorf("err: %w (supplied gas %d)", applyErr, msg.Gas())
	}
	return result, nil
}

func newRevertError(result *core.ExecutionResult) *revertError {
	reason, errUnpack := abi.UnpackRevert(result.Revert())
	err := errors.New("execution reverted")
	if errUnpack == nil {
		err = fmt.Errorf("execution reverted: %v", reason)
	}
	return &revertError{
		error:  err,
		reason: hexutil.Encode(result.Revert()),
	}
}

// revertError is an API error that encompassas an EVM revertal with JSON error
// code and a binary data blob.
type revertError struct {
	error
	reason string // revert reason hex encoded
}

// ErrorCode returns the JSON error code for a revertal.
// See: https://github.com/ethereum/wiki/wiki/JSON-RPC-Error-Codes-Improvement-Proposal
func (e *revertError) ErrorCode() int {
	return 3
}

// ErrorData returns the hex encoded revert reason.
func (e *revertError) ErrorData() interface{} {
	return e.reason
}

// Call executes the given transaction on the state for the given block number.
//
// Additionally, the caller can specify a batch of contract for fields overriding.
//
// Note, this function doesn't make and changes in the state/blockchain and is
// useful to execute and retrieve values.
// Quorum
// - replaced the default 5s time out with the value passed in vm.calltimeout
// - multi tenancy verification
func (s *PublicBlockChainAPI) Call(ctx context.Context, args CallArgs, blockNrOrHash rpc.BlockNumberOrHash, overrides *map[common.Address]account) (hexutil.Bytes, error) {
	var accounts map[common.Address]account
	if overrides != nil {
		accounts = *overrides
	}

	result, err := DoCall(ctx, s.b, args, blockNrOrHash, accounts, vm.Config{}, s.b.CallTimeOut(), s.b.RPCGasCap())
	if err != nil {
		return nil, err
	}
	// If the result contains a revert reason, try to unpack and return it.
	if len(result.Revert()) > 0 {
		return nil, newRevertError(result)
	}
	return result.Return(), result.Err
}

func DoEstimateGas(ctx context.Context, b Backend, args CallArgs, blockNrOrHash rpc.BlockNumberOrHash, gasCap uint64) (hexutil.Uint64, error) {
	// Binary search the gas requirement, as it may be higher than the amount used
	var (
		lo  uint64 = params.TxGas - 1
		hi  uint64
		cap uint64
	)
	// Use zero address if sender unspecified.
	if args.From == nil {
		args.From = new(common.Address)
	}
	// Determine the highest gas limit can be used during the estimation.
	if args.Gas != nil && uint64(*args.Gas) >= params.TxGas {
		hi = uint64(*args.Gas)
	} else {
		// Retrieve the block to act as the gas ceiling
		block, err := b.BlockByNumberOrHash(ctx, blockNrOrHash)
		if err != nil {
			return 0, err
		}
		if block == nil {
			return 0, errors.New("block not found")
		}
		hi = block.GasLimit()
	}
	// Recap the highest gas limit with account's available balance.
	if args.GasPrice != nil && args.GasPrice.ToInt().BitLen() != 0 {
		state, _, err := b.StateAndHeaderByNumberOrHash(ctx, blockNrOrHash)
		if err != nil {
			return 0, err
		}
		balance := state.GetBalance(*args.From) // from can't be nil
		available := new(big.Int).Set(balance)
		if args.Value != nil {
			if args.Value.ToInt().Cmp(available) >= 0 {
				return 0, errors.New("insufficient funds for transfer")
			}
			available.Sub(available, args.Value.ToInt())
		}
		allowance := new(big.Int).Div(available, args.GasPrice.ToInt())

		// If the allowance is larger than maximum uint64, skip checking
		if allowance.IsUint64() && hi > allowance.Uint64() {
			transfer := args.Value
			if transfer == nil {
				transfer = new(hexutil.Big)
			}
			log.Warn("Gas estimation capped by limited funds", "original", hi, "balance", balance,
				"sent", transfer.ToInt(), "gasprice", args.GasPrice.ToInt(), "fundable", allowance)
			hi = allowance.Uint64()
		}
	}
	// Recap the highest gas allowance with specified gascap.
	if gasCap != 0 && hi > gasCap {
		log.Warn("Caller gas above allowance, capping", "requested", hi, "cap", gasCap)
		hi = gasCap
	}
	cap = hi

	// Create a helper to check if a gas allowance results in an executable transaction
	executable := func(gas uint64) (bool, *core.ExecutionResult, error) {
		args.Gas = (*hexutil.Uint64)(&gas)

		result, err := DoCall(ctx, b, args, blockNrOrHash, nil, vm.Config{}, 0, gasCap)
		if err != nil {
			if errors.Is(err, core.ErrIntrinsicGas) {
				return true, nil, nil // Special case, raise gas limit
			}
			return true, nil, err // Bail out
		}
		return result.Failed(), result, nil
	}
	// Execute the binary search and hone in on an executable gas limit
	for lo+1 < hi {
		mid := (hi + lo) / 2
		failed, _, err := executable(mid)

		// If the error is not nil(consensus error), it means the provided message
		// call or transaction will never be accepted no matter how much gas it is
		// assigned. Return the error directly, don't struggle any more.
		if err != nil {
			return 0, err
		}
		if failed {
			lo = mid
		} else {
			hi = mid
		}
	}
	// Reject the transaction as invalid if it still fails at the highest allowance
	if hi == cap {
		failed, result, err := executable(hi)
		if err != nil {
			return 0, err
		}
		if failed {
			if result != nil && result.Err != vm.ErrOutOfGas {
				if len(result.Revert()) > 0 {
					return 0, newRevertError(result)
				}
				return 0, result.Err
			}
			// Otherwise, the specified gas cap is too low
			return 0, fmt.Errorf("gas required exceeds allowance (%d)", cap)
		}
	}

<<<<<<< HEAD
	// Rei
	// increase more gas 50%
	hi = (hi * 150) / 100
=======
	//QUORUM

	//We don't know if this is going to be a private or public transaction
	//It is possible to have a data field that has a lower intrinsic value than the PTM hash
	//so this checks that if we were to place a PTM hash (with all non-zero values) here then the transaction would
	//still run
	//This makes the return value a potential over-estimate of gas, rather than the exact cost to run right now

	//if the transaction has a value then it cannot be private, so we can skip this check
	if args.Value != nil && args.Value.ToInt().Cmp(big.NewInt(0)) == 0 {
		currentBlockHeight := b.CurrentHeader().Number
		homestead := b.ChainConfig().IsHomestead(currentBlockHeight)
		istanbul := b.ChainConfig().IsIstanbul(currentBlockHeight)

		var data []byte
		if args.Data == nil {
			data = nil
		} else {
			data = []byte(*args.Data)
		}
		var accessList types.AccessList
		if args.AccessList != nil {
			accessList = *args.AccessList
		}
		intrinsicGasPublic, err := core.IntrinsicGas(data, accessList, args.To == nil, homestead, istanbul)
		if err != nil {
			return 0, err
		}
		intrinsicGasPrivate, err := core.IntrinsicGas(common.Hex2Bytes(common.MaxPrivateIntrinsicDataHex), accessList, args.To == nil, homestead, istanbul)
		if err != nil {
			return 0, err
		}

		if intrinsicGasPrivate > intrinsicGasPublic {
			if math.MaxUint64-hi < intrinsicGasPrivate-intrinsicGasPublic {
				return 0, fmt.Errorf("private intrinsic gas addition exceeds allowance")
			}
			return hexutil.Uint64(hi + (intrinsicGasPrivate - intrinsicGasPublic)), nil
		}

	}

	//END QUORUM
>>>>>>> c50aaab3

	return hexutil.Uint64(hi), nil
}

// EstimateGas returns an estimate of the amount of gas needed to execute the
// given transaction against the current pending block.
func (s *PublicBlockChainAPI) EstimateGas(ctx context.Context, args CallArgs, blockNrOrHash *rpc.BlockNumberOrHash) (hexutil.Uint64, error) {
	// Rei
	// rpc.PendingBlockNumber => rpc.LatestBlockNumber
	bNrOrHash := rpc.BlockNumberOrHashWithNumber(rpc.LatestBlockNumber)
	if blockNrOrHash != nil {
		bNrOrHash = *blockNrOrHash
	}
	return DoEstimateGas(ctx, s.b, args, bNrOrHash, s.b.RPCGasCap())
}

// ExecutionResult groups all structured logs emitted by the EVM
// while replaying a transaction in debug mode as well as transaction
// execution status, the amount of gas used and the return value
type ExecutionResult struct {
	Gas         uint64         `json:"gas"`
	Failed      bool           `json:"failed"`
	ReturnValue string         `json:"returnValue"`
	StructLogs  []StructLogRes `json:"structLogs"`
}

// StructLogRes stores a structured log emitted by the EVM while replaying a
// transaction in debug mode
type StructLogRes struct {
	Pc      uint64             `json:"pc"`
	Op      string             `json:"op"`
	Gas     uint64             `json:"gas"`
	GasCost uint64             `json:"gasCost"`
	Depth   int                `json:"depth"`
	Error   error              `json:"error,omitempty"`
	Stack   *[]string          `json:"stack,omitempty"`
	Memory  *[]string          `json:"memory,omitempty"`
	Storage *map[string]string `json:"storage,omitempty"`
}

// FormatLogs formats EVM returned structured logs for json output
func FormatLogs(logs []vm.StructLog) []StructLogRes {
	formatted := make([]StructLogRes, len(logs))
	for index, trace := range logs {
		formatted[index] = StructLogRes{
			Pc:      trace.Pc,
			Op:      trace.Op.String(),
			Gas:     trace.Gas,
			GasCost: trace.GasCost,
			Depth:   trace.Depth,
			Error:   trace.Err,
		}
		if trace.Stack != nil {
			stack := make([]string, len(trace.Stack))
			for i, stackValue := range trace.Stack {
				stack[i] = fmt.Sprintf("%x", math.PaddedBigBytes(stackValue, 32))
			}
			formatted[index].Stack = &stack
		}
		if trace.Memory != nil {
			memory := make([]string, 0, (len(trace.Memory)+31)/32)
			for i := 0; i+32 <= len(trace.Memory); i += 32 {
				memory = append(memory, fmt.Sprintf("%x", trace.Memory[i:i+32]))
			}
			formatted[index].Memory = &memory
		}
		if trace.Storage != nil {
			storage := make(map[string]string)
			for i, storageValue := range trace.Storage {
				storage[fmt.Sprintf("%x", i)] = fmt.Sprintf("%x", storageValue)
			}
			formatted[index].Storage = &storage
		}
	}
	return formatted
}

// RPCMarshalHeader converts the given header to the RPC output .
func RPCMarshalHeader(head *types.Header) map[string]interface{} {
	return map[string]interface{}{
		"number":           (*hexutil.Big)(head.Number),
		"hash":             head.Hash(),
		"parentHash":       head.ParentHash,
		"nonce":            head.Nonce,
		"mixHash":          head.MixDigest,
		"sha3Uncles":       head.UncleHash,
		"logsBloom":        head.Bloom,
		"stateRoot":        head.Root,
		"miner":            head.Coinbase,
		"difficulty":       (*hexutil.Big)(head.Difficulty),
		"extraData":        hexutil.Bytes(head.Extra),
		"size":             hexutil.Uint64(head.Size()),
		"gasLimit":         hexutil.Uint64(head.GasLimit),
		"gasUsed":          hexutil.Uint64(head.GasUsed),
		"timestamp":        hexutil.Uint64(head.Time),
		"transactionsRoot": head.TxHash,
		"receiptsRoot":     head.ReceiptHash,
	}
}

// RPCMarshalBlock converts the given block to the RPC output which depends on fullTx. If inclTx is true transactions are
// returned. When fullTx is true the returned block contains full transaction details, otherwise it will only contain
// transaction hashes.
func RPCMarshalBlock(block *types.Block, inclTx bool, fullTx bool) (map[string]interface{}, error) {
	fields := RPCMarshalHeader(block.Header())
	fields["size"] = hexutil.Uint64(block.Size())

	if inclTx {
		formatTx := func(tx *types.Transaction) (interface{}, error) {
			return tx.Hash(), nil
		}
		if fullTx {
			formatTx = func(tx *types.Transaction) (interface{}, error) {
				return newRPCTransactionFromBlockHash(block, tx.Hash()), nil
			}
		}
		txs := block.Transactions()
		transactions := make([]interface{}, len(txs))
		var err error
		for i, tx := range txs {
			if transactions[i], err = formatTx(tx); err != nil {
				return nil, err
			}
		}
		fields["transactions"] = transactions
	}
	uncles := block.Uncles()
	uncleHashes := make([]common.Hash, len(uncles))
	for i, uncle := range uncles {
		uncleHashes[i] = uncle.Hash()
	}
	fields["uncles"] = uncleHashes

	return fields, nil
}

// rpcMarshalHeader uses the generalized output filler, then adds the total difficulty field, which requires
// a `PublicBlockchainAPI`.
func (s *PublicBlockChainAPI) rpcMarshalHeader(ctx context.Context, header *types.Header) map[string]interface{} {
	fields := RPCMarshalHeader(header)
	fields["totalDifficulty"] = (*hexutil.Big)(s.b.GetTd(ctx, header.Hash()))
	return fields
}

// rpcMarshalBlock uses the generalized output filler, then adds the total difficulty field, which requires
// a `PublicBlockchainAPI`.
func (s *PublicBlockChainAPI) rpcMarshalBlock(ctx context.Context, b *types.Block, inclTx bool, fullTx bool) (map[string]interface{}, error) {
	fields, err := RPCMarshalBlock(b, inclTx, fullTx)
	if err != nil {
		return nil, err
	}
	if inclTx {
		fields["totalDifficulty"] = (*hexutil.Big)(s.b.GetTd(ctx, b.Hash()))
	}
	return fields, err
}

// RPCTransaction represents a transaction that will serialize to the RPC representation of a transaction
type RPCTransaction struct {
	BlockHash        *common.Hash      `json:"blockHash"`
	BlockNumber      *hexutil.Big      `json:"blockNumber"`
	From             common.Address    `json:"from"`
	Gas              hexutil.Uint64    `json:"gas"`
	GasPrice         *hexutil.Big      `json:"gasPrice"`
	Hash             common.Hash       `json:"hash"`
	Input            hexutil.Bytes     `json:"input"`
	Nonce            hexutil.Uint64    `json:"nonce"`
	To               *common.Address   `json:"to"`
	TransactionIndex *hexutil.Uint64   `json:"transactionIndex"`
	Value            *hexutil.Big      `json:"value"`
	Type             hexutil.Uint64    `json:"type"`
	Accesses         *types.AccessList `json:"accessList,omitempty"`
	ChainID          *hexutil.Big      `json:"chainId,omitempty"`
	V                *hexutil.Big      `json:"v"`
	R                *hexutil.Big      `json:"r"`
	S                *hexutil.Big      `json:"s"`
}

// newRPCTransaction returns a transaction that will serialize to the RPC
// representation, with the given location metadata set (if available).
func newRPCTransaction(tx *types.Transaction, blockHash common.Hash, blockNumber uint64, index uint64) *RPCTransaction {
	// Determine the signer. For replay-protected transactions, use the most permissive
	// signer, because we assume that signers are backwards-compatible with old
	// transactions. For non-protected transactions, the homestead signer signer is used
	// because the return value of ChainId is zero for those transactions.
	var signer types.Signer
	if tx.Protected() && !tx.IsPrivate() {
		signer = types.LatestSignerForChainID(tx.ChainId())
	} else {
		signer = types.HomesteadSigner{}
	}

	from, _ := types.Sender(signer, tx)
	v, r, s := tx.RawSignatureValues()
	result := &RPCTransaction{
		Type:     hexutil.Uint64(tx.Type()),
		From:     from,
		Gas:      hexutil.Uint64(tx.Gas()),
		GasPrice: (*hexutil.Big)(tx.GasPrice()),
		Hash:     tx.Hash(),
		Input:    hexutil.Bytes(tx.Data()),
		Nonce:    hexutil.Uint64(tx.Nonce()),
		To:       tx.To(),
		Value:    (*hexutil.Big)(tx.Value()),
		V:        (*hexutil.Big)(v),
		R:        (*hexutil.Big)(r),
		S:        (*hexutil.Big)(s),
	}
	if blockHash != (common.Hash{}) {
		result.BlockHash = &blockHash
		result.BlockNumber = (*hexutil.Big)(new(big.Int).SetUint64(blockNumber))
		result.TransactionIndex = (*hexutil.Uint64)(&index)
	}
	if tx.Type() == types.AccessListTxType {
		al := tx.AccessList()
		result.Accesses = &al
		result.ChainID = (*hexutil.Big)(tx.ChainId())
	}
	return result
}

// newRPCPendingTransaction returns a pending transaction that will serialize to the RPC representation
func newRPCPendingTransaction(tx *types.Transaction) *RPCTransaction {
	return newRPCTransaction(tx, common.Hash{}, 0, 0)
}

// newRPCTransactionFromBlockIndex returns a transaction that will serialize to the RPC representation.
func newRPCTransactionFromBlockIndex(b *types.Block, index uint64) *RPCTransaction {
	txs := b.Transactions()
	if index >= uint64(len(txs)) {
		return nil
	}
	return newRPCTransaction(txs[index], b.Hash(), b.NumberU64(), index)
}

// newRPCRawTransactionFromBlockIndex returns the bytes of a transaction given a block and a transaction index.
func newRPCRawTransactionFromBlockIndex(b *types.Block, index uint64) hexutil.Bytes {
	txs := b.Transactions()
	if index >= uint64(len(txs)) {
		return nil
	}
	blob, _ := txs[index].MarshalBinary()
	return blob
}

// newRPCTransactionFromBlockHash returns a transaction that will serialize to the RPC representation.
func newRPCTransactionFromBlockHash(b *types.Block, hash common.Hash) *RPCTransaction {
	for idx, tx := range b.Transactions() {
		if tx.Hash() == hash {
			return newRPCTransactionFromBlockIndex(b, uint64(idx))
		}
	}
	return nil
}

// PublicTransactionPoolAPI exposes methods for the RPC interface
type PublicTransactionPoolAPI struct {
	b         Backend
	nonceLock *AddrLocker
	signer    types.Signer
}

// NewPublicTransactionPoolAPI creates a new RPC service with methods specific for the transaction pool.
func NewPublicTransactionPoolAPI(b Backend, nonceLock *AddrLocker) *PublicTransactionPoolAPI {
	// The signer used by the API should always be the 'latest' known one because we expect
	// signers to be backwards-compatible with old transactions.
	signer := types.LatestSigner(b.ChainConfig())
	return &PublicTransactionPoolAPI{b, nonceLock, signer}
}

// GetBlockTransactionCountByNumber returns the number of transactions in the block with the given block number.
func (s *PublicTransactionPoolAPI) GetBlockTransactionCountByNumber(ctx context.Context, blockNr rpc.BlockNumber) *hexutil.Uint {
	if block, _ := s.b.BlockByNumber(ctx, blockNr); block != nil {
		n := hexutil.Uint(len(block.Transactions()))
		return &n
	}
	return nil
}

// GetBlockTransactionCountByHash returns the number of transactions in the block with the given hash.
func (s *PublicTransactionPoolAPI) GetBlockTransactionCountByHash(ctx context.Context, blockHash common.Hash) *hexutil.Uint {
	if block, _ := s.b.BlockByHash(ctx, blockHash); block != nil {
		n := hexutil.Uint(len(block.Transactions()))
		return &n
	}
	return nil
}

// GetTransactionByBlockNumberAndIndex returns the transaction for the given block number and index.
func (s *PublicTransactionPoolAPI) GetTransactionByBlockNumberAndIndex(ctx context.Context, blockNr rpc.BlockNumber, index hexutil.Uint) *RPCTransaction {
	if block, _ := s.b.BlockByNumber(ctx, blockNr); block != nil {
		return newRPCTransactionFromBlockIndex(block, uint64(index))
	}
	return nil
}

// GetTransactionByBlockHashAndIndex returns the transaction for the given block hash and index.
func (s *PublicTransactionPoolAPI) GetTransactionByBlockHashAndIndex(ctx context.Context, blockHash common.Hash, index hexutil.Uint) *RPCTransaction {
	if block, _ := s.b.BlockByHash(ctx, blockHash); block != nil {
		return newRPCTransactionFromBlockIndex(block, uint64(index))
	}
	return nil
}

// GetRawTransactionByBlockNumberAndIndex returns the bytes of the transaction for the given block number and index.
func (s *PublicTransactionPoolAPI) GetRawTransactionByBlockNumberAndIndex(ctx context.Context, blockNr rpc.BlockNumber, index hexutil.Uint) hexutil.Bytes {
	if block, _ := s.b.BlockByNumber(ctx, blockNr); block != nil {
		return newRPCRawTransactionFromBlockIndex(block, uint64(index))
	}
	return nil
}

// GetRawTransactionByBlockHashAndIndex returns the bytes of the transaction for the given block hash and index.
func (s *PublicTransactionPoolAPI) GetRawTransactionByBlockHashAndIndex(ctx context.Context, blockHash common.Hash, index hexutil.Uint) hexutil.Bytes {
	if block, _ := s.b.BlockByHash(ctx, blockHash); block != nil {
		return newRPCRawTransactionFromBlockIndex(block, uint64(index))
	}
	return nil
}

// GetTransactionCount returns the number of transactions the given address has sent for the given block number
func (s *PublicTransactionPoolAPI) GetTransactionCount(ctx context.Context, address common.Address, blockNrOrHash rpc.BlockNumberOrHash) (*hexutil.Uint64, error) {
	// Ask transaction pool for the nonce which includes pending transactions
	if blockNr, ok := blockNrOrHash.Number(); ok && blockNr == rpc.PendingBlockNumber {
		nonce, err := s.b.GetPoolNonce(ctx, address)
		if err != nil {
			return nil, err
		}
		return (*hexutil.Uint64)(&nonce), nil
	}
	// Resolve block number and use its state to ask for the nonce
	state, _, err := s.b.StateAndHeaderByNumberOrHash(ctx, blockNrOrHash)
	if state == nil || err != nil {
		return nil, err
	}
	nonce := state.GetNonce(address)
	return (*hexutil.Uint64)(&nonce), state.Error()
}

// Quorum

type PrivacyMetadataWithMandatoryRecipients struct {
	*state.PrivacyMetadata
	MandatoryRecipients []string `json:"mandatoryFor,omitempty"`
}

func (s *PublicTransactionPoolAPI) GetContractPrivacyMetadata(ctx context.Context, address common.Address) (*PrivacyMetadataWithMandatoryRecipients, error) {
	state, _, err := s.b.StateAndHeaderByNumber(ctx, rpc.LatestBlockNumber)
	if state == nil || err != nil {
		return nil, err
	}
	var mandatoryRecipients []string

	privacyMetadata, err := state.GetPrivacyMetadata(address)
	if privacyMetadata == nil || err != nil {
		return nil, err
	}

	if privacyMetadata.PrivacyFlag == engine.PrivacyFlagMandatoryRecipients {
		mandatoryRecipients, err = private.P.GetMandatory(privacyMetadata.CreationTxHash)
		if len(mandatoryRecipients) == 0 || err != nil {
			return nil, err
		}
	}

	return &PrivacyMetadataWithMandatoryRecipients{privacyMetadata, mandatoryRecipients}, nil
}

// End Quorum

// GetTransactionByHash returns the transaction for the given hash
func (s *PublicTransactionPoolAPI) GetTransactionByHash(ctx context.Context, hash common.Hash) (*RPCTransaction, error) {
	// Try to return an already finalized transaction
	tx, blockHash, blockNumber, index, err := s.b.GetTransaction(ctx, hash)
	if err != nil {
		return nil, err
	}
	if tx != nil {
		return newRPCTransaction(tx, blockHash, blockNumber, index), nil
	}
	// No finalized transaction, try to retrieve it from the pool
	if tx := s.b.GetPoolTransaction(hash); tx != nil {
		return newRPCPendingTransaction(tx), nil
	}

	// Transaction unknown, return as such
	return nil, nil
}

// GetRawTransactionByHash returns the bytes of the transaction for the given hash.
func (s *PublicTransactionPoolAPI) GetRawTransactionByHash(ctx context.Context, hash common.Hash) (hexutil.Bytes, error) {
	// Retrieve a finalized transaction, or a pooled otherwise
	tx, _, _, _, err := s.b.GetTransaction(ctx, hash)
	if err != nil {
		return nil, err
	}
	if tx == nil {
		if tx = s.b.GetPoolTransaction(hash); tx == nil {
			// Transaction not found anywhere, abort
			return nil, nil
		}
	}
	// Serialize to RLP and return
	return tx.MarshalBinary()
}

// GetTransactionReceipt returns the transaction receipt for the given transaction hash.
func (s *PublicTransactionPoolAPI) GetTransactionReceipt(ctx context.Context, hash common.Hash) (map[string]interface{}, error) {
	tx, blockHash, blockNumber, index, err := s.b.GetTransaction(ctx, hash)
	if err != nil {
		return nil, nil
	}
	receipts, err := s.b.GetReceipts(ctx, blockHash)
	if err != nil {
		return nil, err
	}
	if len(receipts) <= int(index) {
		return nil, nil
	}
	receipt := receipts[index]

	// Quorum: note that upstream code has been refactored into this method
	return getTransactionReceiptCommonCode(tx, blockHash, blockNumber, hash, index, receipt)
}

// Quorum
// Common code extracted from GetTransactionReceipt() to enable reuse
func getTransactionReceiptCommonCode(tx *types.Transaction, blockHash common.Hash, blockNumber uint64, hash common.Hash, index uint64, receipt *types.Receipt) (map[string]interface{}, error) {
	fields := map[string]interface{}{
<<<<<<< HEAD
		"blockHash":         blockHash,
		"blockNumber":       hexutil.Uint64(blockNumber),
		"transactionHash":   hash,
		"transactionIndex":  hexutil.Uint64(index),
		"from":              from,
		"to":                tx.To(),
		"gasUsed":           hexutil.Uint64(receipt.GasUsed),
		"cumulativeGasUsed": hexutil.Uint64(receipt.CumulativeGasUsed),
		"contractAddress":   nil,
		"logs":              receipt.Logs,
		"logsBloom":         receipt.Bloom,
=======
		"blockHash":                  blockHash,
		"blockNumber":                hexutil.Uint64(blockNumber),
		"transactionHash":            hash,
		"transactionIndex":           hexutil.Uint64(index),
		"from":                       tx.From(),
		"to":                         tx.To(),
		"gasUsed":                    hexutil.Uint64(receipt.GasUsed),
		"cumulativeGasUsed":          hexutil.Uint64(receipt.CumulativeGasUsed),
		"contractAddress":            nil,
		"logs":                       receipt.Logs,
		"logsBloom":                  receipt.Bloom,
		"type":                       hexutil.Uint(tx.Type()),
		"isPrivacyMarkerTransaction": tx.IsPrivacyMarker(),
>>>>>>> c50aaab3
	}

	// Quorum
	if len(receipt.RevertReason) > 0 {
		fields["revertReason"] = hexutil.Encode(receipt.RevertReason)
	}
	// End Quorum

	// Assign receipt status or post state.
	if len(receipt.PostState) > 0 {
		fields["root"] = hexutil.Bytes(receipt.PostState)
	} else {
		fields["status"] = hexutil.Uint(receipt.Status)
	}
	if receipt.Logs == nil {
		fields["logs"] = [][]*types.Log{}
	}
	// If the ContractAddress is 20 0x0 bytes, assume it is not a contract creation
	if receipt.ContractAddress != (common.Address{}) {
		fields["contractAddress"] = receipt.ContractAddress
	}
	return fields, nil
}

// Quorum
// GetPrivateTransactionByHash accepts the hash for a privacy marker transaction,
// but returns the associated private transaction
func (s *PublicTransactionPoolAPI) GetPrivateTransactionByHash(ctx context.Context, hash common.Hash) (*RPCTransaction, error) {
	if !private.IsQuorumPrivacyEnabled() {
		return nil, fmt.Errorf("PrivateTransactionManager is not enabled")
	}
	psm, err := s.b.PSMR().ResolveForUserContext(ctx)
	if err != nil {
		return nil, err
	}

	// first need the privacy marker transaction
	pmt, blockHash, blockNumber, index, err := s.b.GetTransaction(ctx, hash)
	if err != nil {
		return nil, err
	}

	// now retrieve the private transaction
	if pmt != nil {
		tx, managedParties, _, err := private.FetchPrivateTransaction(pmt.Data())
		if err != nil {
			return nil, err
		}
		if tx != nil && !s.b.PSMR().NotIncludeAny(psm, managedParties...) {
			return newRPCTransaction(tx, blockHash, blockNumber, index), nil
		}
	}

	// Transaction unknown or not a participant in the private transaction, return as such
	return nil, nil
}

// Quorum
// GetPrivateTransactionReceipt accepts the hash for a privacy marker transaction,
// but returns the receipt of the associated private transaction
func (s *PublicTransactionPoolAPI) GetPrivateTransactionReceipt(ctx context.Context, hash common.Hash) (map[string]interface{}, error) {
	// first need the privacy marker transaction
	pmt, blockHash, blockNumber, index, err := s.b.GetTransaction(ctx, hash)
	if err != nil {
		return nil, err
	}
	if pmt == nil {
		// Transaction unknown, return as such
		return nil, errors.New("privacy marker transaction not found")
	}

	// now retrieve the private transaction
	tx, _, _, err := private.FetchPrivateTransaction(pmt.Data())
	if err != nil {
		return nil, err
	}
	// Transaction not found, or not a participant in the private transaction, return as such
	if tx == nil {
		return nil, errors.New("private transaction not found for this participant")
	}

	// get receipt for the privacy marker transaction
	receipts, err := s.b.GetReceipts(ctx, blockHash)
	if err != nil {
		return nil, err
	}
	if len(receipts) <= int(index) {
		return nil, errors.New("could not find receipt for private transaction")
	}
	pmtReceipt := receipts[index]

	// now extract the receipt for the private transaction
	psm, err := s.b.PSMR().ResolveForUserContext(ctx)
	if err != nil {
		return nil, err
	}
	receipt := pmtReceipt.PSReceipts[psm.ID]
	if receipt == nil {
		return nil, errors.New("could not find receipt for private transaction")
	}

	return getTransactionReceiptCommonCode(tx, blockHash, blockNumber, hash, index, receipt)
}

// Quorum: if signing a private TX, set with tx.SetPrivate() before calling this method.
// sign is a helper function that signs a transaction with the private key of the given address.
func (s *PublicTransactionPoolAPI) sign(addr common.Address, tx *types.Transaction) (*types.Transaction, error) {
	// Look up the wallet containing the requested signer
	account := accounts.Account{Address: addr}

	wallet, err := s.b.AccountManager().Find(account)
	if err != nil {
		return nil, err
	}

	// Quorum
	var chainID *big.Int
	if config := s.b.ChainConfig(); config.IsEIP155(s.b.CurrentBlock().Number()) && !tx.IsPrivate() {
		chainID = config.ChainID
	}
	// /Quorum

	// Request the wallet to sign the transaction
	return wallet.SignTx(account, tx, chainID)
}

// SendTxArgs represents the arguments to sumbit a new transaction into the transaction pool.
// Quorum: introducing additional arguments encapsulated in PrivateTxArgs struct
//		   to support private transactions processing.
type SendTxArgs struct {
	PrivateTxArgs // Quorum

	From     common.Address  `json:"from"`
	To       *common.Address `json:"to"`
	Gas      *hexutil.Uint64 `json:"gas"`
	GasPrice *hexutil.Big    `json:"gasPrice"`
	Value    *hexutil.Big    `json:"value"`
	Nonce    *hexutil.Uint64 `json:"nonce"`
	// We accept "data" and "input" for backwards-compatibility reasons. "input" is the
	// newer name and should be preferred by clients.
	Data  *hexutil.Bytes `json:"data"`
	Input *hexutil.Bytes `json:"input"`

	// For non-legacy transactions
	AccessList *types.AccessList `json:"accessList,omitempty"`
	ChainID    *big.Int          `json:"chainId,omitempty"`
}

func (s SendTxArgs) IsPrivate() bool {
	return s.PrivateFor != nil
}

// SendRawTxArgs represents the arguments to submit a new signed private transaction into the transaction pool.
type SendRawTxArgs struct {
	PrivateTxArgs
}

// Additional arguments used in private transactions
type PrivateTxArgs struct {
	// PrivateFrom is the public key of the sending party.
	// The public key must be available in the Private Transaction Manager (i.e.: Tessera) which is paired with this geth node.
	// Empty value means the Private Transaction Manager will use the first public key
	// in its list of available keys which it maintains.
	PrivateFrom string `json:"privateFrom"`
	// PrivateFor is the list of public keys which are available in the Private Transaction Managers in the network.
	// The transaction payload is only visible to those party to the transaction.
	PrivateFor          []string               `json:"privateFor"`
	PrivateTxType       string                 `json:"restriction"`
	PrivacyFlag         engine.PrivacyFlagType `json:"privacyFlag"`
	MandatoryRecipients []string               `json:"mandatoryFor"`
}

func (args *PrivateTxArgs) SetDefaultPrivateFrom(ctx context.Context, b Backend) error {
	if args.PrivateFor != nil && len(args.PrivateFrom) == 0 && b.ChainConfig().IsMPS {
		psm, err := b.PSMR().ResolveForUserContext(ctx)
		if err != nil {
			return err
		}
		args.PrivateFrom = psm.Addresses[0]
	}
	return nil
}

func (args *PrivateTxArgs) SetRawTransactionPrivateFrom(ctx context.Context, b Backend, tx *types.Transaction) error {
	if args.PrivateFor != nil && b.ChainConfig().IsMPS {
		hash := common.BytesToEncryptedPayloadHash(tx.Data())
		_, retrievedPrivateFrom, _, err := private.P.ReceiveRaw(hash)
		if err != nil {
			return err
		}
		if len(args.PrivateFrom) == 0 {
			args.PrivateFrom = retrievedPrivateFrom
		}
		if args.PrivateFrom != retrievedPrivateFrom {
			return fmt.Errorf("The PrivateFrom address retrieved from the privacy manager does not match private PrivateFrom (%s) specified in transaction arguments.", args.PrivateFrom)
		}
		psm, err := b.PSMR().ResolveForUserContext(ctx)
		if err != nil {
			return err
		}
		if psm.NotIncludeAny(args.PrivateFrom) {
			return fmt.Errorf("The PrivateFrom address does not match the specified private state (%s)", psm.ID)
		}
	}
	return nil
}

// setDefaults is a helper function that fills in default values for unspecified tx fields.
func (args *SendTxArgs) setDefaults(ctx context.Context, b Backend) error {
	if args.GasPrice == nil {
		price, err := b.SuggestPrice(ctx)
		if err != nil {
			return err
		}
		args.GasPrice = (*hexutil.Big)(price)
	}
	if args.Value == nil {
		args.Value = new(hexutil.Big)
	}
	if args.Nonce == nil {
		nonce, err := b.GetPoolNonce(ctx, args.From)
		if err != nil {
			return err
		}
		args.Nonce = (*hexutil.Uint64)(&nonce)
	}
	if args.Data != nil && args.Input != nil && !bytes.Equal(*args.Data, *args.Input) {
		return errors.New(`both "data" and "input" are set and not equal. Please use "input" to pass transaction call data`)
	}
	if args.To == nil {
		// Contract creation
		var input []byte
		if args.Data != nil {
			input = *args.Data
		} else if args.Input != nil {
			input = *args.Input
		}
		if len(input) == 0 {
			return errors.New(`contract creation without any data provided`)
		}
	}

	// Estimate the gas usage if necessary.
	if args.Gas == nil {
		// For backwards-compatibility reason, we try both input and data
		// but input is preferred.
		input := args.Input
		if input == nil {
			input = args.Data
		}
		callArgs := CallArgs{
			From:       &args.From, // From shouldn't be nil
			To:         args.To,
			GasPrice:   args.GasPrice,
			Value:      args.Value,
			Data:       input,
			AccessList: args.AccessList,
		}
		pendingBlockNr := rpc.BlockNumberOrHashWithNumber(rpc.PendingBlockNumber)
		estimated, err := DoEstimateGas(ctx, b, callArgs, pendingBlockNr, b.RPCGasCap())
		if err != nil {
			return err
		}
		args.Gas = &estimated
		log.Trace("Estimate gas usage automatically", "gas", args.Gas)
	}
<<<<<<< HEAD
	// Quorum
=======
	if args.ChainID == nil {
		args.ChainID = b.ChainConfig().ChainID
	}
	//Quorum
>>>>>>> c50aaab3
	if args.PrivateTxType == "" {
		args.PrivateTxType = "restricted"
	}
	return args.SetDefaultPrivateFrom(ctx, b)
	// End-Quorum
}

// toTransaction converts the arguments to a transaction.
// This assumes that setDefaults has been called.
func (args *SendTxArgs) toTransaction() *types.Transaction {
	var input []byte
	if args.Input != nil {
		input = *args.Input
	} else if args.Data != nil {
		input = *args.Data
	}

	var data types.TxData
	if args.AccessList == nil {
		data = &types.LegacyTx{
			To:       args.To,
			Nonce:    uint64(*args.Nonce),
			Gas:      uint64(*args.Gas),
			GasPrice: (*big.Int)(args.GasPrice),
			Value:    (*big.Int)(args.Value),
			Data:     input,
		}
	} else {
		data = &types.AccessListTx{
			To:         args.To,
			ChainID:    args.ChainID,
			Nonce:      uint64(*args.Nonce),
			Gas:        uint64(*args.Gas),
			GasPrice:   (*big.Int)(args.GasPrice),
			Value:      (*big.Int)(args.Value),
			Data:       input,
			AccessList: *args.AccessList,
		}
	}
	return types.NewTx(data)
}

// TODO: this submits a signed transaction, if it is a signed private transaction that should already be recorded in the tx.
// SubmitTransaction is a helper function that submits tx to txPool and logs a message.
func SubmitTransaction(ctx context.Context, b Backend, tx *types.Transaction, privateFrom string, isRaw bool) (common.Hash, error) {
	// If the transaction fee cap is already specified, ensure the
	// fee of the given transaction is _reasonable_.
	if err := checkTxFee(tx.GasPrice(), tx.Gas(), b.RPCTxFeeCap()); err != nil {
		return common.Hash{}, err
	}
	if !b.UnprotectedAllowed() && !tx.Protected() {
		// Ensure only eip155 signed transactions are submitted if EIP155Required is set.
		return common.Hash{}, errors.New("only replay-protected (EIP-155) transactions allowed over RPC")
	}
	// Print a log with full tx details for manual investigations and interventions
	// Quorum
	var signer types.Signer
	if tx.IsPrivate() {
		signer = types.QuorumPrivateTxSigner{}
	} else {
		signer = types.MakeSigner(b.ChainConfig(), b.CurrentBlock().Number())
	}
	from, err := types.Sender(signer, tx)
	if err != nil {
		return common.Hash{}, err
	}
	// Quorum
	// Need to do authorization check for Ethereum Account being used in signing.
	// We only care about private transactions (or the private transaction relating to a privacy marker)
	if token, ok := b.SupportsMultitenancy(ctx); ok {
		tx := tx
		// If we are sending a Privacy Marker Transaction, then get the private txn details
		if tx.IsPrivacyMarker() {
			tx, _, _, err = private.FetchPrivateTransaction(tx.Data())
			if err != nil {
				return common.Hash{}, err
			}
		}
		innerFrom, err := types.Sender(signer, tx)
		if err != nil {
			return common.Hash{}, err
		}

		if tx.IsPrivate() {
			psm, err := b.PSMR().ResolveForUserContext(ctx)
			if err != nil {
				return common.Hash{}, err
			}
			eoaSecAttr := (&multitenancy.PrivateStateSecurityAttribute{}).WithPSI(psm.ID).WithSelfEOAIf(isRaw, innerFrom)
			psm, err = b.PSMR().ResolveForManagedParty(privateFrom)
			if err != nil {
				return common.Hash{}, err
			}
			privateFromSecAttr := (&multitenancy.PrivateStateSecurityAttribute{}).WithPSI(psm.ID).WithSelfEOAIf(isRaw, innerFrom)
			if isAuthorized, _ := multitenancy.IsAuthorized(token, eoaSecAttr, privateFromSecAttr); !isAuthorized {
				return common.Hash{}, multitenancy.ErrNotAuthorized
			}
		}
	}
	if err := b.SendTx(ctx, tx); err != nil {
		return common.Hash{}, err
	}
	if tx.To() == nil {
		addr := crypto.CreateAddress(from, tx.Nonce())
		log.Info("Submitted contract creation", "hash", tx.Hash().Hex(), "from", from, "nonce", tx.Nonce(), "contract", addr.Hex(), "value", tx.Value())
		log.EmitCheckpoint(log.TxCreated, "tx", tx.Hash().Hex(), "to", addr.Hex())
	} else {
		log.Info("Submitted transaction", "hash", tx.Hash().Hex(), "from", from, "nonce", tx.Nonce(), "recipient", tx.To(), "value", tx.Value())
		log.EmitCheckpoint(log.TxCreated, "tx", tx.Hash().Hex(), "to", tx.To().Hex())
	}
	return tx.Hash(), nil

}

// runSimulation runs a simulation of the given transaction.
// It returns the EVM instance upon completion
func runSimulation(ctx context.Context, b Backend, from common.Address, tx *types.Transaction) (*vm.EVM, error) {
	defer func(start time.Time) {
		log.Debug("Simulated Execution EVM call finished", "runtime", time.Since(start))
	}(time.Now())

	// Set sender address or use a default if none specified
	addr := from
	if addr == (common.Address{}) {
		if wallets := b.AccountManager().Wallets(); len(wallets) > 0 {
			if accountList := wallets[0].Accounts(); len(accountList) > 0 {
				addr = accountList[0].Address
			}
		}
	}

	// Create new call message
	msg := types.NewMessage(addr, tx.To(), tx.Nonce(), tx.Value(), tx.Gas(), tx.GasPrice(), tx.Data(), tx.AccessList(), false)

	// Setup context with timeout as gas un-metered
	var cancel context.CancelFunc
	ctx, cancel = context.WithTimeout(ctx, time.Second*5)
	// Make sure the context is cancelled when the call has completed
	// this makes sure resources are cleaned up.
	defer func() { cancel() }()

	// Get a new instance of the EVM.
	blockNumber := b.CurrentBlock().Number().Uint64()
	stateAtBlock, header, err := b.StateAndHeaderByNumber(ctx, rpc.BlockNumber(blockNumber))
	if stateAtBlock == nil || err != nil {
		return nil, err
	}
	evm, _, err := b.GetEVM(ctx, msg, stateAtBlock, header)
	if err != nil {
		return nil, err
	}

	// Wait for the context to be done and cancel the evm. Even if the
	// EVM has finished, cancelling may be done (repeatedly)
	go func() {
		<-ctx.Done()
		evm.Cancel()
	}()

	var contractAddr common.Address

	// even the creation of a contract (init code) can invoke other contracts
	if tx.To() != nil {
		// removed contract availability checks as they are performed in checkAndHandlePrivateTransaction
		_, _, err = evm.Call(vm.AccountRef(addr), *tx.To(), tx.Data(), tx.Gas(), tx.Value())
	} else {
		_, contractAddr, _, err = evm.Create(vm.AccountRef(addr), tx.Data(), tx.Gas(), tx.Value())
<<<<<<< HEAD
		// make sure that nonce is same in simulation as in actual block processing
		// simulation blockNumber will be behind block processing blockNumber by at least 1
		// only guaranteed to work for default config where EIP158=1
		if evm.ChainConfig().IsEIP158(big.NewInt(evm.BlockNumber.Int64() + 1)) {
=======
		//make sure that nonce is same in simulation as in actual block processing
		//simulation blockNumber will be behind block processing blockNumber by at least 1
		//only guaranteed to work for default config where EIP158=1
		if evm.ChainConfig().IsEIP158(big.NewInt(evm.Context.BlockNumber.Int64() + 1)) {
>>>>>>> c50aaab3
			evm.StateDB.SetNonce(contractAddr, 1)
		}
	}
	return evm, err
}

// SendTransaction creates a transaction for the given argument, sign it and submit it to the
// transaction pool.
func (s *PublicTransactionPoolAPI) SendTransaction(ctx context.Context, args SendTxArgs) (common.Hash, error) {
	// Look up the wallet containing the requested signer
	account := accounts.Account{Address: args.From}

	wallet, err := s.b.AccountManager().Find(account)
	if err != nil {
		return common.Hash{}, err
	}

	if args.Nonce == nil {
		// Hold the addresse's mutex around signing to prevent concurrent assignment of
		// the same nonce to multiple accounts.
		s.nonceLock.LockAddr(args.From)
		defer s.nonceLock.UnlockAddr(args.From)
	}

	// Set some sanity defaults and terminate on failure
	if err := args.setDefaults(ctx, s.b); err != nil {
		return common.Hash{}, err
	}

	_, replaceDataWithHash, data, err := checkAndHandlePrivateTransaction(ctx, s.b, args.toTransaction(), &args.PrivateTxArgs, args.From, NormalTransaction)
	if err != nil {
		return common.Hash{}, err
	}
	if replaceDataWithHash {
		// replace the original payload with encrypted payload hash
		args.Data = data.BytesTypeRef()
	}
	// /Quorum

	// Assemble the transaction and sign with the wallet
	tx := args.toTransaction()

	// Quorum
	if args.IsPrivate() {
		tx.SetPrivate()
	}
	// /Quorum

	// Quorum
	var chainID *big.Int
	if config := s.b.ChainConfig(); config.IsEIP155(s.b.CurrentBlock().Number()) && !tx.IsPrivate() {
		chainID = config.ChainID
	}
	// /Quorum

	signed, err := wallet.SignTx(account, tx, chainID)
	if err != nil {
		return common.Hash{}, err
	}

	// Quorum
	if signed.IsPrivate() && s.b.IsPrivacyMarkerTransactionCreationEnabled() {
		pmt, err := createPrivacyMarkerTransaction(s.b, signed, &args.PrivateTxArgs)
		if err != nil {
			log.Warn("Failed to create privacy marker transaction for private transaction", "from", args.From, "to", args.To, "value", args.Value.ToInt(), "err", err)
			return common.Hash{}, err
		}

		var pmtChainID *big.Int // PMT is public so will have different chainID used in signing compared to the internal tx
		if config := s.b.ChainConfig(); config.IsEIP155(s.b.CurrentBlock().Number()) {
			pmtChainID = config.ChainID
		}

		signed, err = wallet.SignTx(account, pmt, pmtChainID)
		if err != nil {
			log.Warn("Failed to sign privacy marker transaction for private transaction", "from", args.From, "to", args.To, "value", args.Value.ToInt(), "err", err)
			return common.Hash{}, err
		}
	}
	// /Quorum

	return SubmitTransaction(ctx, s.b, signed, args.PrivateFrom, false)
}

// FillTransaction fills the defaults (nonce, gas, gasPrice) on a given unsigned transaction,
// and returns it to the caller for further processing (signing + broadcast)
func (s *PublicTransactionPoolAPI) FillTransaction(ctx context.Context, args SendTxArgs) (*SignTransactionResult, error) {
	// Set some sanity defaults and terminate on failure
	if err := args.setDefaults(ctx, s.b); err != nil {
		return nil, err
	}
	// Assemble the transaction and obtain rlp
	// Quorum
	isPrivate, replaceDataWithHash, hash, err := checkAndHandlePrivateTransaction(ctx, s.b, args.toTransaction(), &args.PrivateTxArgs, args.From, FillTransaction)
	if err != nil {
		return nil, err
	}
	if replaceDataWithHash {
		// replace the original payload with encrypted payload hash
		args.Data = hash.BytesTypeRef()
	}
	// /Quorum

	tx := args.toTransaction()

	// Quorum
	if isPrivate {
		tx.SetPrivate()
	}
	// /Quorum

	data, err := tx.MarshalBinary()
	if err != nil {
		return nil, err
	}
	return &SignTransactionResult{data, tx}, nil
}

// SendRawTransaction will add the signed transaction to the transaction pool.
// The sender is responsible for signing the transaction and using the correct nonce.
func (s *PublicTransactionPoolAPI) SendRawTransaction(ctx context.Context, input hexutil.Bytes) (common.Hash, error) {
	tx := new(types.Transaction)
	if err := tx.UnmarshalBinary(input); err != nil {
		return common.Hash{}, err
	}
	return SubmitTransaction(ctx, s.b, tx, "", true)
}

// Quorum
//
// SendRawPrivateTransaction will add the signed transaction to the transaction pool.
// The sender is responsible for signing the transaction and using the correct nonce.
func (s *PublicTransactionPoolAPI) SendRawPrivateTransaction(ctx context.Context, encodedTx hexutil.Bytes, args SendRawTxArgs) (common.Hash, error) {

	tx := new(types.Transaction)
	if err := rlp.DecodeBytes(encodedTx, tx); err != nil {
		return common.Hash{}, err
	}

	// Quorum
	if err := args.SetRawTransactionPrivateFrom(ctx, s.b, tx); err != nil {
		return common.Hash{}, err
	}
	isPrivate, _, _, err := checkAndHandlePrivateTransaction(ctx, s.b, tx, &args.PrivateTxArgs, common.Address{}, RawTransaction)
	if err != nil {
		return common.Hash{}, err
	}
	if !isPrivate {
		return common.Hash{}, fmt.Errorf("transaction is not private")
	}

	return SubmitTransaction(ctx, s.b, tx, args.PrivateFrom, true)
}

// DistributePrivateTransaction will perform the simulation checks and send the private transactions data to the other
// private participants
// It then submits the entire private transaction to the attached PTM and sends it to other private participants,
// return the PTM generated hash, intended to be used in the Input field of a Privacy Marker Transaction
func (s *PublicTransactionPoolAPI) DistributePrivateTransaction(ctx context.Context, encodedTx hexutil.Bytes, args SendRawTxArgs) (string, error) {
	log.Info("distributing raw private tx")

	tx := new(types.Transaction)
	if err := rlp.DecodeBytes(encodedTx, tx); err != nil {
		return "", err
	}

	log.Debug("deserialised raw private tx", "hash", tx.Hash())

	// Quorum
	if err := args.SetRawTransactionPrivateFrom(ctx, s.b, tx); err != nil {
		return "", err
	}
	isPrivate, _, _, err := checkAndHandlePrivateTransaction(ctx, s.b, tx, &args.PrivateTxArgs, common.Address{}, RawTransaction)
	if err != nil {
		return "", err
	}
	if !isPrivate {
		return "", fmt.Errorf("transaction is not private")
	}

	serialisedTx, err := json.Marshal(tx)
	if err != nil {
		return "", err
	}

	_, _, txnHash, err := private.P.Send(serialisedTx, args.PrivateFrom, args.PrivateFor, &engine.ExtraMetadata{})
	if err != nil {
		return "", err
	}
	log.Debug("private transaction sent to PTM", "generated ptm-hash", txnHash)
	return txnHash.Hex(), nil
}

// /Quorum

// Sign calculates an ECDSA signature for:
// keccack256("\x19Ethereum Signed Message:\n" + len(message) + message).
//
// Note, the produced signature conforms to the secp256k1 curve R, S and V values,
// where the V value will be 27 or 28 for legacy reasons.
//
// The account associated with addr must be unlocked.
//
// https://github.com/ethereum/wiki/wiki/JSON-RPC#eth_sign
func (s *PublicTransactionPoolAPI) Sign(addr common.Address, data hexutil.Bytes) (hexutil.Bytes, error) {
	// Look up the wallet containing the requested signer
	account := accounts.Account{Address: addr}

	wallet, err := s.b.AccountManager().Find(account)
	if err != nil {
		return nil, err
	}
	// Sign the requested hash with the wallet
	signature, err := wallet.SignText(account, data)
	if err == nil {
		signature[64] += 27 // Transform V from 0/1 to 27/28 according to the yellow paper
	}
	return signature, err
}

// SignTransactionResult represents a RLP encoded signed transaction.
type SignTransactionResult struct {
	Raw hexutil.Bytes      `json:"raw"`
	Tx  *types.Transaction `json:"tx"`
}

// SignTransaction will sign the given transaction with the from account.
// The node needs to have the private key of the account corresponding with
// the given from address and it needs to be unlocked.
func (s *PublicTransactionPoolAPI) SignTransaction(ctx context.Context, args SendTxArgs) (*SignTransactionResult, error) {
	if args.Gas == nil {
		return nil, fmt.Errorf("gas not specified")
	}
	if args.GasPrice == nil {
		return nil, fmt.Errorf("gasPrice not specified")
	}
	if args.Nonce == nil {
		return nil, fmt.Errorf("nonce not specified")
	}
	// Quorum
	// setDefaults calls DoEstimateGas in ethereum1.9.0, private transaction is not supported for that feature
	// set gas to constant if nil
	if args.IsPrivate() && args.Gas == nil {
		gas := (hexutil.Uint64)(90000)
		args.Gas = &gas
	}
	// End Quorum

	if err := args.setDefaults(ctx, s.b); err != nil {
		return nil, err
	}
	if err := checkTxFee(args.GasPrice.ToInt(), uint64(*args.Gas), s.b.RPCTxFeeCap()); err != nil {
		return nil, err
	}

	// Quorum
	toSign := args.toTransaction()
	if args.IsPrivate() {
		toSign.SetPrivate()
	}
	// End Quorum

	tx, err := s.sign(args.From, toSign)
	if err != nil {
		return nil, err
	}
	data, err := tx.MarshalBinary()
	if err != nil {
		return nil, err
	}
	return &SignTransactionResult{data, tx}, nil
}

// PendingTransactions returns the transactions that are in the transaction pool
// and have a from address that is one of the accounts this node manages.
func (s *PublicTransactionPoolAPI) PendingTransactions() ([]*RPCTransaction, error) {
	pending, err := s.b.GetPoolTransactions()
	if err != nil {
		return nil, err
	}
	accounts := make(map[common.Address]struct{})
	for _, wallet := range s.b.AccountManager().Wallets() {
		for _, account := range wallet.Accounts() {
			accounts[account.Address] = struct{}{}
		}
	}
	transactions := make([]*RPCTransaction, 0, len(pending))
	for _, tx := range pending {
		from, _ := types.Sender(s.signer, tx)
		if _, exists := accounts[from]; exists {
			transactions = append(transactions, newRPCPendingTransaction(tx))
		}
	}
	return transactions, nil
}

// Resend accepts an existing transaction and a new gas price and limit. It will remove
// the given transaction from the pool and reinsert it with the new gas price and limit.
func (s *PublicTransactionPoolAPI) Resend(ctx context.Context, sendArgs SendTxArgs, gasPrice *hexutil.Big, gasLimit *hexutil.Uint64) (common.Hash, error) {
	if sendArgs.Nonce == nil {
		return common.Hash{}, fmt.Errorf("missing transaction nonce in transaction spec")
	}
	// setDefaults calls DoEstimateGas in ethereum1.9.0, private transaction is not supported for that feature
	// set gas to constant if nil
	if sendArgs.IsPrivate() && sendArgs.Gas == nil {
		gas := (hexutil.Uint64)(90000)
		sendArgs.Gas = &gas
	}
	if err := sendArgs.setDefaults(ctx, s.b); err != nil {
		return common.Hash{}, err
	}
	matchTx := sendArgs.toTransaction()

	// Before replacing the old transaction, ensure the _new_ transaction fee is reasonable.
	var price = matchTx.GasPrice()
	if gasPrice != nil {
		price = gasPrice.ToInt()
	}
	var gas = matchTx.Gas()
	if gasLimit != nil {
		gas = uint64(*gasLimit)
	}
	if err := checkTxFee(price, gas, s.b.RPCTxFeeCap()); err != nil {
		return common.Hash{}, err
	}
	// Iterate the pending list for replacement
	pending, err := s.b.GetPoolTransactions()
	if err != nil {
		return common.Hash{}, err
	}
	for _, p := range pending {
		wantSigHash := s.signer.Hash(matchTx)
		pFrom, err := types.Sender(s.signer, p)
		if err == nil && pFrom == sendArgs.From && s.signer.Hash(p) == wantSigHash {
			// Match. Re-sign and send the transaction.
			if gasPrice != nil && (*big.Int)(gasPrice).Sign() != 0 {
				sendArgs.GasPrice = gasPrice
			}
			if gasLimit != nil && *gasLimit != 0 {
				sendArgs.Gas = gasLimit
			}
			newTx := sendArgs.toTransaction()
			// set v param to 37 to indicate private tx before submitting to the signer.
			if sendArgs.IsPrivate() {
				newTx.SetPrivate()
			}
			signedTx, err := s.sign(sendArgs.From, newTx)
			if err != nil {
				return common.Hash{}, err
			}
			if err = s.b.SendTx(ctx, signedTx); err != nil {
				return common.Hash{}, err
			}
			return signedTx.Hash(), nil
		}
	}
	return common.Hash{}, fmt.Errorf("transaction %#x not found", matchTx.Hash())
}

// PublicDebugAPI is the collection of Ethereum APIs exposed over the public
// debugging endpoint.
type PublicDebugAPI struct {
	b Backend
}

// NewPublicDebugAPI creates a new API definition for the public debug methods
// of the Ethereum service.
func NewPublicDebugAPI(b Backend) *PublicDebugAPI {
	return &PublicDebugAPI{b: b}
}

// GetBlockRlp retrieves the RLP encoded for of a single block.
func (api *PublicDebugAPI) GetBlockRlp(ctx context.Context, number uint64) (string, error) {
	block, _ := api.b.BlockByNumber(ctx, rpc.BlockNumber(number))
	if block == nil {
		return "", fmt.Errorf("block #%d not found", number)
	}
	encoded, err := rlp.EncodeToBytes(block)
	if err != nil {
		return "", err
	}
	return fmt.Sprintf("%x", encoded), nil
}

// TestSignCliqueBlock fetches the given block number, and attempts to sign it as a clique header with the
// given address, returning the address of the recovered signature
//
// This is a temporary method to debug the externalsigner integration,
// TODO: Remove this method when the integration is mature
func (api *PublicDebugAPI) TestSignCliqueBlock(ctx context.Context, address common.Address, number uint64) (common.Address, error) {
	block, _ := api.b.BlockByNumber(ctx, rpc.BlockNumber(number))
	if block == nil {
		return common.Address{}, fmt.Errorf("block #%d not found", number)
	}
	header := block.Header()
	header.Extra = make([]byte, 32+65)
	encoded := clique.CliqueRLP(header)

	// Look up the wallet containing the requested signer
	account := accounts.Account{Address: address}
	wallet, err := api.b.AccountManager().Find(account)
	if err != nil {
		return common.Address{}, err
	}

	signature, err := wallet.SignData(account, accounts.MimetypeClique, encoded)
	if err != nil {
		return common.Address{}, err
	}
	sealHash := clique.SealHash(header).Bytes()
	log.Info("test signing of clique block",
		"Sealhash", fmt.Sprintf("%x", sealHash),
		"signature", fmt.Sprintf("%x", signature))
	pubkey, err := crypto.Ecrecover(sealHash, signature)
	if err != nil {
		return common.Address{}, err
	}
	var signer common.Address
	copy(signer[:], crypto.Keccak256(pubkey[1:])[12:])

	return signer, nil
}

// PrintBlock retrieves a block and returns its pretty printed form.
func (api *PublicDebugAPI) PrintBlock(ctx context.Context, number uint64) (string, error) {
	block, _ := api.b.BlockByNumber(ctx, rpc.BlockNumber(number))
	if block == nil {
		return "", fmt.Errorf("block #%d not found", number)
	}
	return spew.Sdump(block), nil
}

// SeedHash retrieves the seed hash of a block.
func (api *PublicDebugAPI) SeedHash(ctx context.Context, number uint64) (string, error) {
	block, _ := api.b.BlockByNumber(ctx, rpc.BlockNumber(number))
	if block == nil {
		return "", fmt.Errorf("block #%d not found", number)
	}
	return fmt.Sprintf("0x%x", ethash.SeedHash(number)), nil
}

// PrivateDebugAPI is the collection of Ethereum APIs exposed over the private
// debugging endpoint.
type PrivateDebugAPI struct {
	b Backend
}

// NewPrivateDebugAPI creates a new API definition for the private debug methods
// of the Ethereum service.
func NewPrivateDebugAPI(b Backend) *PrivateDebugAPI {
	return &PrivateDebugAPI{b: b}
}

// ChaindbProperty returns leveldb properties of the key-value database.
func (api *PrivateDebugAPI) ChaindbProperty(property string) (string, error) {
	if property == "" {
		property = "leveldb.stats"
	} else if !strings.HasPrefix(property, "leveldb.") {
		property = "leveldb." + property
	}
	return api.b.ChainDb().Stat(property)
}

// ChaindbCompact flattens the entire key-value database into a single level,
// removing all unused slots and merging all keys.
func (api *PrivateDebugAPI) ChaindbCompact() error {
	for b := byte(0); b < 255; b++ {
		log.Info("Compacting chain database", "range", fmt.Sprintf("0x%0.2X-0x%0.2X", b, b+1))
		if err := api.b.ChainDb().Compact([]byte{b}, []byte{b + 1}); err != nil {
			log.Error("Database compaction failed", "err", err)
			return err
		}
	}
	return nil
}

// SetHead rewinds the head of the blockchain to a previous block.
func (api *PrivateDebugAPI) SetHead(number hexutil.Uint64) {
	api.b.SetHead(uint64(number))
}

// PublicNetAPI offers network related RPC methods
type PublicNetAPI struct {
	net            *p2p.Server
	networkVersion uint64
}

// NewPublicNetAPI creates a new net API instance.
func NewPublicNetAPI(net *p2p.Server, networkVersion uint64) *PublicNetAPI {
	return &PublicNetAPI{net, networkVersion}
}

// Listening returns an indication if the node is listening for network connections.
func (s *PublicNetAPI) Listening() bool {
	return true // always listening
}

// PeerCount returns the number of connected peers
func (s *PublicNetAPI) PeerCount() hexutil.Uint {
	return hexutil.Uint(s.net.PeerCount())
}

// Version returns the current ethereum protocol version.
func (s *PublicNetAPI) Version() string {
	return fmt.Sprintf("%d", s.networkVersion)
}

// checkTxFee is an internal function used to check whether the fee of
// the given transaction is _reasonable_(under the cap).
func checkTxFee(gasPrice *big.Int, gas uint64, cap float64) error {
	// Short circuit if there is no cap for transaction fee at all.
	if cap == 0 {
		return nil
	}
	feeEth := new(big.Float).Quo(new(big.Float).SetInt(new(big.Int).Mul(gasPrice, new(big.Int).SetUint64(gas))), new(big.Float).SetInt(big.NewInt(params.Ether)))
	feeFloat, _ := feeEth.Float64()
	if feeFloat > cap {
		return fmt.Errorf("tx fee (%.2f ether) exceeds the configured cap (%.2f ether)", feeFloat, cap)
	}
	return nil
}

// toHexSlice creates a slice of hex-strings based on []byte.
func toHexSlice(b [][]byte) []string {
	r := make([]string, len(b))
	for i := range b {
		r[i] = hexutil.Encode(b[i])
	}
	return r
}

// Quorum
// Please note: This is a temporary integration to improve performance in high-latency
// environments when sending many private transactions. It will be removed at a later
// date when account management is handled outside Ethereum.

type AsyncSendTxArgs struct {
	SendTxArgs
	CallbackUrl string `json:"callbackUrl"`
}

type AsyncResultSuccess struct {
	Id     string      `json:"id,omitempty"`
	TxHash common.Hash `json:"txHash"`
}

type AsyncResultFailure struct {
	Id    string `json:"id,omitempty"`
	Error string `json:"error"`
}

type Async struct {
	sync.Mutex
	sem chan struct{}
}

func (s *PublicTransactionPoolAPI) send(ctx context.Context, asyncArgs AsyncSendTxArgs) {

	txHash, err := s.SendTransaction(ctx, asyncArgs.SendTxArgs)

	if asyncArgs.CallbackUrl != "" {

		// don't need to nil check this since id is required for every geth rpc call
		// even though this is stated in the specification as an "optional" parameter
		jsonId := ctx.Value("id").(*json.RawMessage)
		id := string(*jsonId)

		var resultResponse interface{}
		if err != nil {
			resultResponse = &AsyncResultFailure{Id: id, Error: err.Error()}
		} else {
			resultResponse = &AsyncResultSuccess{Id: id, TxHash: txHash}
		}

		buf := new(bytes.Buffer)
		err := json.NewEncoder(buf).Encode(resultResponse)
		if err != nil {
			log.Info("Error encoding callback JSON", "err", err.Error())
			return
		}
		_, err = http.Post(asyncArgs.CallbackUrl, "application/json", buf)
		if err != nil {
			log.Info("Error sending callback", "err", err.Error())
			return
		}
	}

}

func newAsync(n int) *Async {
	a := &Async{
		sem: make(chan struct{}, n),
	}
	return a
}

var async = newAsync(100)

// SendTransactionAsync creates a transaction for the given argument, signs it, and
// submits it to the transaction pool. This call returns immediately to allow sending
// many private transactions/bursts of transactions without waiting for the recipient
// parties to confirm receipt of the encrypted payloads. An optional callbackUrl may
// be specified--when a transaction is submitted to the transaction pool, it will be
// called with a POST request containing either {"error": "error message"} or
// {"txHash": "0x..."}.
//
// Please note: This is a temporary integration to improve performance in high-latency
// environments when sending many private transactions. It will be removed at a later
// date when account management is handled outside Ethereum.
func (s *PublicTransactionPoolAPI) SendTransactionAsync(ctx context.Context, args AsyncSendTxArgs) (common.Hash, error) {

	select {
	case async.sem <- struct{}{}:
		go func() {
			s.send(ctx, args)
			<-async.sem
		}()
		return common.Hash{}, nil
	default:
		return common.Hash{}, errors.New("too many concurrent requests")
	}
}

// GetQuorumPayload returns the contents of a private transaction
func (s *PublicBlockChainAPI) GetQuorumPayload(ctx context.Context, digestHex string) (string, error) {
	if !private.IsQuorumPrivacyEnabled() {
		return "", fmt.Errorf("PrivateTransactionManager is not enabled")
	}
	psm, err := s.b.PSMR().ResolveForUserContext(ctx)
	if err != nil {
		return "", err
	}
	if len(digestHex) < 3 {
		return "", fmt.Errorf("Invalid digest hex")
	}
	if digestHex[:2] == "0x" {
		digestHex = digestHex[2:]
	}
	b, err := hex.DecodeString(digestHex)
	if err != nil {
		return "", err
	}

	if len(b) != common.EncryptedPayloadHashLength {
		return "", fmt.Errorf("Expected a Quorum digest of length 64, but got %d", len(b))
	}
	_, managedParties, data, _, err := private.P.Receive(common.BytesToEncryptedPayloadHash(b))
	if err != nil {
		return "", err
	}
	if s.b.PSMR().NotIncludeAny(psm, managedParties...) {
		return "0x", nil
	}
	return fmt.Sprintf("0x%x", data), nil
}

// Quorum
// for raw private transaction, privateTxArgs.privateFrom will be updated with value from Tessera when payload is retrieved
func checkAndHandlePrivateTransaction(ctx context.Context, b Backend, tx *types.Transaction, privateTxArgs *PrivateTxArgs, from common.Address, txnType TransactionType) (isPrivate bool, replaceDataWithHash bool, hash common.EncryptedPayloadHash, err error) {
	replaceDataWithHash = false
	isPrivate = privateTxArgs != nil && privateTxArgs.PrivateFor != nil
	if !isPrivate {
		return
	}

	if err = privateTxArgs.PrivacyFlag.Validate(); err != nil {
		return
	}

	if !b.ChainConfig().IsPrivacyEnhancementsEnabled(b.CurrentBlock().Number()) && privateTxArgs.PrivacyFlag.IsNotStandardPrivate() {
		err = fmt.Errorf("PrivacyEnhancements are disabled. Can only accept transactions with PrivacyFlag=0(StandardPrivate).")
		return
	}

	if engine.PrivacyFlagMandatoryRecipients == privateTxArgs.PrivacyFlag && len(privateTxArgs.MandatoryRecipients) == 0 {
		err = fmt.Errorf("missing mandatory recipients data. if no mandatory recipients required consider using PrivacyFlag=1(PartyProtection)")
		return
	}

	if engine.PrivacyFlagMandatoryRecipients != privateTxArgs.PrivacyFlag && len(privateTxArgs.MandatoryRecipients) > 0 {
		err = fmt.Errorf("privacy metadata invalid. mandatory recipients are only applicable for PrivacyFlag=2(MandatoryRecipients)")
		return
	}

	// validate that PrivateFrom is one of the addresses of the private state resolved from the user context
	if b.ChainConfig().IsMPS {
		var psm *mps.PrivateStateMetadata
		psm, err = b.PSMR().ResolveForUserContext(ctx)
		if err != nil {
			return
		}
		if psm.NotIncludeAny(privateTxArgs.PrivateFrom) {
			err = fmt.Errorf("The PrivateFrom (%s) address does not match the specified private state (%s) ", privateTxArgs.PrivateFrom, psm.ID)
			return
		}
	}

	if len(tx.Data()) > 0 {
		// check private contract exists on the node initiating the transaction
		if tx.To() != nil && privateTxArgs.PrivacyFlag.IsNotStandardPrivate() {
			state, _, lerr := b.StateAndHeaderByNumber(ctx, rpc.BlockNumber(b.CurrentBlock().Number().Uint64()))
			if lerr != nil && state == nil {
				err = fmt.Errorf("state not found")
				return
			}
			if state.GetCode(*tx.To()) == nil {
				err = fmt.Errorf("contract not found. cannot transact")
				return
			}
		}

		replaceDataWithHash = true
		hash, err = handlePrivateTransaction(ctx, b, tx, privateTxArgs, from, txnType)
	}

	return
}

// Quorum
// If transaction is raw, the tx payload is indeed the hash of the encrypted payload.
// Then the sender key will set to privateTxArgs.privateFrom.
//
// For private transaction, run a simulated execution in order to
// 1. Find all affected private contract accounts then retrieve encrypted payload hashes of their creation txs
// 2. Calculate Merkle Root as the result of the simulated execution
// The above information along with private originating payload are sent to Transaction Manager
// to obtain hash of the encrypted private payload
func handlePrivateTransaction(ctx context.Context, b Backend, tx *types.Transaction, privateTxArgs *PrivateTxArgs, from common.Address, txnType TransactionType) (hash common.EncryptedPayloadHash, err error) {
	defer func(start time.Time) {
		log.Debug("Handle Private Transaction finished", "took", time.Since(start))
	}(time.Now())

	data := tx.Data()

	log.Debug("sending private tx", "txnType", txnType, "data", common.FormatTerminalString(data), "privatefrom", privateTxArgs.PrivateFrom, "privatefor", privateTxArgs.PrivateFor, "privacyFlag", privateTxArgs.PrivacyFlag, "mandatoryfor", privateTxArgs.MandatoryRecipients)

	switch txnType {
	case FillTransaction:
		hash, err = private.P.StoreRaw(data, privateTxArgs.PrivateFrom)
	case RawTransaction:
		hash, err = handleRawPrivateTransaction(ctx, b, tx, privateTxArgs, from)
	case NormalTransaction:
		hash, err = handleNormalPrivateTransaction(ctx, b, tx, data, privateTxArgs, from)
	}
	return
}

// Quorum
func handleRawPrivateTransaction(ctx context.Context, b Backend, tx *types.Transaction, privateTxArgs *PrivateTxArgs, from common.Address) (hash common.EncryptedPayloadHash, err error) {
	data := tx.Data()
	hash = common.BytesToEncryptedPayloadHash(data)
	privatePayload, privateFrom, _, revErr := private.P.ReceiveRaw(hash)
	if revErr != nil {
		return common.EncryptedPayloadHash{}, revErr
	}
	log.Trace("received raw payload", "hash", hash, "privatepayload", common.FormatTerminalString(privatePayload), "privateFrom", privateFrom)

	privateTxArgs.PrivateFrom = privateFrom
	var privateTx *types.Transaction
	if tx.To() == nil {
		privateTx = types.NewContractCreation(tx.Nonce(), tx.Value(), tx.Gas(), tx.GasPrice(), privatePayload)
	} else {
		privateTx = types.NewTransaction(tx.Nonce(), *tx.To(), tx.Value(), tx.Gas(), tx.GasPrice(), privatePayload)
	}

	affectedCATxHashes, merkleRoot, err := simulateExecutionForPE(ctx, b, from, privateTx, privateTxArgs)
	log.Trace("after simulation", "affectedCATxHashes", affectedCATxHashes, "merkleRoot", merkleRoot, "privacyFlag", privateTxArgs.PrivacyFlag, "error", err)
	if err != nil {
		return
	}

	metadata := engine.ExtraMetadata{
		ACHashes:            affectedCATxHashes,
		ACMerkleRoot:        merkleRoot,
		PrivacyFlag:         privateTxArgs.PrivacyFlag,
		MandatoryRecipients: privateTxArgs.MandatoryRecipients,
	}
	_, _, data, err = private.P.SendSignedTx(hash, privateTxArgs.PrivateFor, &metadata)
	if err != nil {
		return
	}

	log.Info("sent raw private signed tx",
		"data", common.FormatTerminalString(data),
		"hash", hash,
		"privatefrom", privateTxArgs.PrivateFrom,
		"privatefor", privateTxArgs.PrivateFor,
		"affectedCATxHashes", metadata.ACHashes,
		"merkleroot", metadata.ACHashes,
		"privacyflag", metadata.PrivacyFlag,
		"mandatoryrecipients", metadata.MandatoryRecipients)
	return
}

// Quorum
func handleNormalPrivateTransaction(ctx context.Context, b Backend, tx *types.Transaction, data []byte, privateTxArgs *PrivateTxArgs, from common.Address) (hash common.EncryptedPayloadHash, err error) {
	affectedCATxHashes, merkleRoot, err := simulateExecutionForPE(ctx, b, from, tx, privateTxArgs)
	log.Trace("after simulation", "affectedCATxHashes", affectedCATxHashes, "merkleRoot", merkleRoot, "privacyFlag", privateTxArgs.PrivacyFlag, "error", err)
	if err != nil {
		return
	}

	metadata := engine.ExtraMetadata{
		ACHashes:            affectedCATxHashes,
		ACMerkleRoot:        merkleRoot,
		PrivacyFlag:         privateTxArgs.PrivacyFlag,
		MandatoryRecipients: privateTxArgs.MandatoryRecipients,
	}
	_, _, hash, err = private.P.Send(data, privateTxArgs.PrivateFrom, privateTxArgs.PrivateFor, &metadata)
	if err != nil {
		return
	}

	log.Info("sent private signed tx",
		"data", common.FormatTerminalString(data),
		"hash", hash,
		"privatefrom", privateTxArgs.PrivateFrom,
		"privatefor", privateTxArgs.PrivateFor,
		"affectedCATxHashes", metadata.ACHashes,
		"merkleroot", metadata.ACHashes,
		"privacyflag", metadata.PrivacyFlag,
		"mandatoryrecipients", metadata.MandatoryRecipients)
	return
}

// (Quorum) createPrivacyMarkerTransaction creates a new privacy marker transaction (PMT) with the given signed privateTx.
// The private tx is sent only to the privateFor recipients. The resulting PMT's 'to' is the privacy precompile address and its 'data' is the
// privacy manager hash for the private tx.
func createPrivacyMarkerTransaction(b Backend, privateTx *types.Transaction, privateTxArgs *PrivateTxArgs) (*types.Transaction, error) {
	log.Trace("creating privacy marker transaction", "from", privateTx.From(), "to", privateTx.To())

	data := new(bytes.Buffer)
	err := json.NewEncoder(data).Encode(privateTx)
	if err != nil {
		return nil, err
	}

	_, _, ptmHash, err := private.P.Send(data.Bytes(), privateTxArgs.PrivateFrom, privateTxArgs.PrivateFor, &engine.ExtraMetadata{})
	if err != nil {
		return nil, err
	}

	currentBlockHeight := b.CurrentHeader().Number
	istanbul := b.ChainConfig().IsIstanbul(currentBlockHeight)
	intrinsicGas, err := core.IntrinsicGas(ptmHash.Bytes(), privateTx.AccessList(), false, true, istanbul)
	if err != nil {
		return nil, err
	}

	pmt := types.NewTransaction(privateTx.Nonce(), common.QuorumPrivacyPrecompileContractAddress(), privateTx.Value(), intrinsicGas, privateTx.GasPrice(), ptmHash.Bytes())

	return pmt, nil
}

// Quorum
// simulateExecutionForPE simulates execution of a private transaction for enhanced privacy
//
// Returns hashes of encrypted payload of creation transactions for all affected contract accounts
// and the merkle root combining all affected contract accounts after the simulation
func simulateExecutionForPE(ctx context.Context, b Backend, from common.Address, privateTx *types.Transaction, privateTxArgs *PrivateTxArgs) (common.EncryptedPayloadHashes, common.Hash, error) {
	// skip simulation if privacy enhancements are disabled
	if !b.ChainConfig().IsPrivacyEnhancementsEnabled(b.CurrentBlock().Number()) {
		return nil, common.Hash{}, nil
	}

	evm, err := runSimulation(ctx, b, from, privateTx)
	if evm == nil {
		log.Debug("TX Simulation setup failed", "error", err)
		return nil, common.Hash{}, err
	}
	if err != nil {
		if privateTxArgs.PrivacyFlag.IsStandardPrivate() {
			log.Debug("An error occurred during StandardPrivate transaction simulation. "+
				"Continuing to simulation checks.", "error", err)
		} else {
			log.Trace("Simulated execution", "error", err)
			return nil, common.Hash{}, err
		}
	}
	affectedContractsHashes := make(common.EncryptedPayloadHashes)
	var merkleRoot common.Hash
	addresses := evm.AffectedContracts()
	privacyFlag := privateTxArgs.PrivacyFlag
	log.Trace("after simulation run", "numberOfAffectedContracts", len(addresses), "privacyFlag", privacyFlag)
	for _, addr := range addresses {
		// GetPrivacyMetadata is invoked directly on the privateState (as the tx is private) and it returns:
		// 1. public contacts: privacyMetadata = nil, err = nil
		// 2. private contracts of type:
		// 2.1. StandardPrivate:     privacyMetadata = nil, err = "The provided contract does not have privacy metadata"
		// 2.2. PartyProtection/PSV: privacyMetadata = <data>, err = nil
		privacyMetadata, err := evm.StateDB.GetPrivacyMetadata(addr)
		log.Debug("Found affected contract", "address", addr.Hex(), "privacyMetadata", privacyMetadata)
		// privacyMetadata not found=non-party, or another db error
		if err != nil && privacyFlag.IsNotStandardPrivate() {
			return nil, common.Hash{}, errors.New("PrivacyMetadata not found: " + err.Error())
		}
		// when we run simulation, it's possible that affected contracts may contain public ones
		// public contract will not have any privacyMetadata attached
		// standard private will be nil
		if privacyMetadata == nil {
			continue
		}
		// if affecteds are not all the same return an error
		if privacyFlag != privacyMetadata.PrivacyFlag {
			return nil, common.Hash{}, errors.New("sent privacy flag doesn't match all affected contract flags")
		}

		affectedContractsHashes.Add(privacyMetadata.CreationTxHash)
	}
	// only calculate the merkle root if all contracts are psv
	if privacyFlag.Has(engine.PrivacyFlagStateValidation) {
		merkleRoot, err = evm.CalculateMerkleRoot()
		if err != nil {
			return nil, common.Hash{}, err
		}
	}
	log.Trace("post-execution run", "merkleRoot", merkleRoot, "affectedhashes", affectedContractsHashes)
	return affectedContractsHashes, merkleRoot, nil
}

// End-Quorum<|MERGE_RESOLUTION|>--- conflicted
+++ resolved
@@ -1177,55 +1177,10 @@
 		}
 	}
 
-<<<<<<< HEAD
 	// Rei
 	// increase more gas 50%
+	// TODO: only increase when there's data
 	hi = (hi * 150) / 100
-=======
-	//QUORUM
-
-	//We don't know if this is going to be a private or public transaction
-	//It is possible to have a data field that has a lower intrinsic value than the PTM hash
-	//so this checks that if we were to place a PTM hash (with all non-zero values) here then the transaction would
-	//still run
-	//This makes the return value a potential over-estimate of gas, rather than the exact cost to run right now
-
-	//if the transaction has a value then it cannot be private, so we can skip this check
-	if args.Value != nil && args.Value.ToInt().Cmp(big.NewInt(0)) == 0 {
-		currentBlockHeight := b.CurrentHeader().Number
-		homestead := b.ChainConfig().IsHomestead(currentBlockHeight)
-		istanbul := b.ChainConfig().IsIstanbul(currentBlockHeight)
-
-		var data []byte
-		if args.Data == nil {
-			data = nil
-		} else {
-			data = []byte(*args.Data)
-		}
-		var accessList types.AccessList
-		if args.AccessList != nil {
-			accessList = *args.AccessList
-		}
-		intrinsicGasPublic, err := core.IntrinsicGas(data, accessList, args.To == nil, homestead, istanbul)
-		if err != nil {
-			return 0, err
-		}
-		intrinsicGasPrivate, err := core.IntrinsicGas(common.Hex2Bytes(common.MaxPrivateIntrinsicDataHex), accessList, args.To == nil, homestead, istanbul)
-		if err != nil {
-			return 0, err
-		}
-
-		if intrinsicGasPrivate > intrinsicGasPublic {
-			if math.MaxUint64-hi < intrinsicGasPrivate-intrinsicGasPublic {
-				return 0, fmt.Errorf("private intrinsic gas addition exceeds allowance")
-			}
-			return hexutil.Uint64(hi + (intrinsicGasPrivate - intrinsicGasPublic)), nil
-		}
-
-	}
-
-	//END QUORUM
->>>>>>> c50aaab3
 
 	return hexutil.Uint64(hi), nil
 }
@@ -1655,33 +1610,18 @@
 // Common code extracted from GetTransactionReceipt() to enable reuse
 func getTransactionReceiptCommonCode(tx *types.Transaction, blockHash common.Hash, blockNumber uint64, hash common.Hash, index uint64, receipt *types.Receipt) (map[string]interface{}, error) {
 	fields := map[string]interface{}{
-<<<<<<< HEAD
 		"blockHash":         blockHash,
 		"blockNumber":       hexutil.Uint64(blockNumber),
 		"transactionHash":   hash,
 		"transactionIndex":  hexutil.Uint64(index),
-		"from":              from,
+		"from":              tx.From(),
 		"to":                tx.To(),
 		"gasUsed":           hexutil.Uint64(receipt.GasUsed),
 		"cumulativeGasUsed": hexutil.Uint64(receipt.CumulativeGasUsed),
 		"contractAddress":   nil,
 		"logs":              receipt.Logs,
 		"logsBloom":         receipt.Bloom,
-=======
-		"blockHash":                  blockHash,
-		"blockNumber":                hexutil.Uint64(blockNumber),
-		"transactionHash":            hash,
-		"transactionIndex":           hexutil.Uint64(index),
-		"from":                       tx.From(),
-		"to":                         tx.To(),
-		"gasUsed":                    hexutil.Uint64(receipt.GasUsed),
-		"cumulativeGasUsed":          hexutil.Uint64(receipt.CumulativeGasUsed),
-		"contractAddress":            nil,
-		"logs":                       receipt.Logs,
-		"logsBloom":                  receipt.Bloom,
-		"type":                       hexutil.Uint(tx.Type()),
-		"isPrivacyMarkerTransaction": tx.IsPrivacyMarker(),
->>>>>>> c50aaab3
+		"type":              hexutil.Uint(tx.Type()),
 	}
 
 	// Quorum
@@ -1948,14 +1888,10 @@
 		args.Gas = &estimated
 		log.Trace("Estimate gas usage automatically", "gas", args.Gas)
 	}
-<<<<<<< HEAD
 	// Quorum
-=======
 	if args.ChainID == nil {
 		args.ChainID = b.ChainConfig().ChainID
 	}
-	//Quorum
->>>>>>> c50aaab3
 	if args.PrivateTxType == "" {
 		args.PrivateTxType = "restricted"
 	}
@@ -2123,17 +2059,10 @@
 		_, _, err = evm.Call(vm.AccountRef(addr), *tx.To(), tx.Data(), tx.Gas(), tx.Value())
 	} else {
 		_, contractAddr, _, err = evm.Create(vm.AccountRef(addr), tx.Data(), tx.Gas(), tx.Value())
-<<<<<<< HEAD
 		// make sure that nonce is same in simulation as in actual block processing
 		// simulation blockNumber will be behind block processing blockNumber by at least 1
 		// only guaranteed to work for default config where EIP158=1
-		if evm.ChainConfig().IsEIP158(big.NewInt(evm.BlockNumber.Int64() + 1)) {
-=======
-		//make sure that nonce is same in simulation as in actual block processing
-		//simulation blockNumber will be behind block processing blockNumber by at least 1
-		//only guaranteed to work for default config where EIP158=1
 		if evm.ChainConfig().IsEIP158(big.NewInt(evm.Context.BlockNumber.Int64() + 1)) {
->>>>>>> c50aaab3
 			evm.StateDB.SetNonce(contractAddr, 1)
 		}
 	}
