// Copyright 2015 The go-ethereum Authors
// This file is part of the go-ethereum library.
//
// The go-ethereum library is free software: you can redistribute it and/or modify
// it under the terms of the GNU Lesser General Public License as published by
// the Free Software Foundation, either version 3 of the License, or
// (at your option) any later version.
//
// The go-ethereum library is distributed in the hope that it will be useful,
// but WITHOUT ANY WARRANTY; without even the implied warranty of
// MERCHANTABILITY or FITNESS FOR A PARTICULAR PURPOSE. See the
// GNU Lesser General Public License for more details.
//
// You should have received a copy of the GNU Lesser General Public License
// along with the go-ethereum library. If not, see <http://www.gnu.org/licenses/>.

package miner

import (
	"bytes"
	"errors"
	"math/big"
	"sync"
	"sync/atomic"
	"time"

	mapset "github.com/deckarep/golang-set"
	"github.com/ethereum/go-ethereum/common"
	"github.com/ethereum/go-ethereum/consensus"
	"github.com/ethereum/go-ethereum/consensus/misc"
	"github.com/ethereum/go-ethereum/core"
	"github.com/ethereum/go-ethereum/core/rawdb"
	"github.com/ethereum/go-ethereum/core/state"
	"github.com/ethereum/go-ethereum/core/types"
	"github.com/ethereum/go-ethereum/event"
	"github.com/ethereum/go-ethereum/log"
	"github.com/ethereum/go-ethereum/params"
)

const (
	// resultQueueSize is the size of channel listening to sealing result.
	resultQueueSize = 10

	// txChanSize is the size of channel listening to NewTxsEvent.
	// The number is referenced from the size of tx pool.
	txChanSize = 4096

	// chainHeadChanSize is the size of channel listening to ChainHeadEvent.
	chainHeadChanSize = 10

	// chainSideChanSize is the size of channel listening to ChainSideEvent.
	chainSideChanSize = 10

	// resubmitAdjustChanSize is the size of resubmitting interval adjustment channel.
	resubmitAdjustChanSize = 10

	// miningLogAtDepth is the number of confirmations before logging successful mining.
	miningLogAtDepth = 7

	// minRecommitInterval is the minimal time interval to recreate the mining block with
	// any newly arrived transactions.
	minRecommitInterval = 1 * time.Second

	// maxRecommitInterval is the maximum time interval to recreate the mining block with
	// any newly arrived transactions.
	maxRecommitInterval = 15 * time.Second

	// intervalAdjustRatio is the impact a single interval adjustment has on sealing work
	// resubmitting interval.
	intervalAdjustRatio = 0.1

	// intervalAdjustBias is applied during the new resubmit interval calculation in favor of
	// increasing upper limit or decreasing lower limit so that the limit can be reachable.
	intervalAdjustBias = 200 * 1000.0 * 1000.0

	// staleThreshold is the maximum depth of the acceptable stale block.
	staleThreshold = 7
)

// environment is the worker's current environment and holds all of the current state information.
type environment struct {
	signer types.Signer

	state     *state.StateDB // apply state changes here
	ancestors mapset.Set     // ancestor set (used for checking uncle parent validity)
	family    mapset.Set     // family set (used for checking uncle invalidity)
	uncles    mapset.Set     // uncle set
	tcount    int            // tx count in cycle
	gasPool   *core.GasPool  // available gas used to pack transactions

	header   *types.Header
	txs      []*types.Transaction
	receipts []*types.Receipt

	privateReceipts []*types.Receipt
	// Leave this publicState named state, add privateState which most code paths can just ignore
	privateState *state.StateDB
}

// task contains all information for consensus engine sealing and result submitting.
type task struct {
	receipts  []*types.Receipt
	state     *state.StateDB
	block     *types.Block
	createdAt time.Time

	privateReceipts []*types.Receipt
	// Leave this publicState named state, add privateState which most code paths can just ignore
	privateState *state.StateDB
}

const (
	commitInterruptNone int32 = iota
	commitInterruptNewHead
	commitInterruptResubmit
)

// newWorkReq represents a request for new sealing work submitting with relative interrupt notifier.
type newWorkReq struct {
	interrupt *int32
	noempty   bool
	timestamp int64
}

// intervalAdjust represents a resubmitting interval adjustment.
type intervalAdjust struct {
	ratio float64
	inc   bool
}

// worker is the main object which takes care of submitting new work to consensus engine
// and gathering the sealing result.
type worker struct {
	config      *Config
	chainConfig *params.ChainConfig
	engine      consensus.Engine
	eth         Backend
	chain       *core.BlockChain

	// Feeds
	pendingLogsFeed event.Feed

	// Subscriptions
	mux          *event.TypeMux
	txsCh        chan core.NewTxsEvent
	txsSub       event.Subscription
	chainHeadCh  chan core.ChainHeadEvent
	chainHeadSub event.Subscription
	chainSideCh  chan core.ChainSideEvent
	chainSideSub event.Subscription

	// Channels
	newWorkCh          chan *newWorkReq
	taskCh             chan *task
	resultCh           chan *types.Block
	startCh            chan struct{}
	exitCh             chan struct{}
	resubmitIntervalCh chan time.Duration
	resubmitAdjustCh   chan *intervalAdjust

	current      *environment                 // An environment for current running cycle.
	localUncles  map[common.Hash]*types.Block // A set of side blocks generated locally as the possible uncle blocks.
	remoteUncles map[common.Hash]*types.Block // A set of side blocks as the possible uncle blocks.
	unconfirmed  *unconfirmedBlocks           // A set of locally mined blocks pending canonicalness confirmations.

	mu       sync.RWMutex // The lock used to protect the coinbase and extra fields
	coinbase common.Address
	extra    []byte

	pendingMu    sync.RWMutex
	pendingTasks map[common.Hash]*task

	snapshotMu    sync.RWMutex // The lock used to protect the block snapshot and state snapshot
	snapshotBlock *types.Block
	snapshotState *state.StateDB

	// atomic status counters
	running int32 // The indicator whether the consensus engine is running or not.
	newTxs  int32 // New arrival transaction count since last sealing work submitting.

	// noempty is the flag used to control whether the feature of pre-seal empty
	// block is enabled. The default value is false(pre-seal is enabled by default).
	// But in some special scenario the consensus engine will seal blocks instantaneously,
	// in this case this feature will add all empty blocks into canonical chain
	// non-stop and no real transaction will be included.
	noempty uint32

	// External functions
	isLocalBlock func(block *types.Block) bool // Function used to determine whether the specified block is mined by local miner.

	// Test hooks
	newTaskHook  func(*task)                        // Method to call upon receiving a new sealing task.
	skipSealHook func(*task) bool                   // Method to decide whether skipping the sealing.
	fullTaskHook func()                             // Method to call before pushing the full sealing task.
	resubmitHook func(time.Duration, time.Duration) // Method to call upon updating resubmitting interval.
}

func newWorker(config *Config, chainConfig *params.ChainConfig, engine consensus.Engine, eth Backend, mux *event.TypeMux, isLocalBlock func(*types.Block) bool, init bool) *worker {
	worker := &worker{
		config:             config,
		chainConfig:        chainConfig,
		engine:             engine,
		eth:                eth,
		mux:                mux,
		chain:              eth.BlockChain(),
		isLocalBlock:       isLocalBlock,
		localUncles:        make(map[common.Hash]*types.Block),
		remoteUncles:       make(map[common.Hash]*types.Block),
		unconfirmed:        newUnconfirmedBlocks(eth.BlockChain(), miningLogAtDepth),
		pendingTasks:       make(map[common.Hash]*task),
		txsCh:              make(chan core.NewTxsEvent, txChanSize),
		chainHeadCh:        make(chan core.ChainHeadEvent, chainHeadChanSize),
		chainSideCh:        make(chan core.ChainSideEvent, chainSideChanSize),
		newWorkCh:          make(chan *newWorkReq),
		taskCh:             make(chan *task),
		resultCh:           make(chan *types.Block, resultQueueSize),
		exitCh:             make(chan struct{}),
		startCh:            make(chan struct{}, 1),
		resubmitIntervalCh: make(chan time.Duration),
		resubmitAdjustCh:   make(chan *intervalAdjust, resubmitAdjustChanSize),
	}
	if _, ok := engine.(consensus.Istanbul); ok || !chainConfig.IsQuorum || chainConfig.Clique != nil {
		// Subscribe NewTxsEvent for tx pool
		worker.txsSub = eth.TxPool().SubscribeNewTxsEvent(worker.txsCh)
		// Subscribe events for blockchain
		worker.chainHeadSub = eth.BlockChain().SubscribeChainHeadEvent(worker.chainHeadCh)
		worker.chainSideSub = eth.BlockChain().SubscribeChainSideEvent(worker.chainSideCh)
		// Sanitize recommit interval if the user-specified one is too short.
		recommit := worker.config.Recommit
		if recommit < minRecommitInterval {
			log.Warn("Sanitizing miner recommit interval", "provided", recommit, "updated", minRecommitInterval)
			recommit = minRecommitInterval
		}

		go worker.mainLoop()
		go worker.newWorkLoop(recommit)
		go worker.resultLoop()
		go worker.taskLoop()

		// Submit first work to initialize pending state.
		if init {
			worker.startCh <- struct{}{}
		}
	}
	return worker
}

// setEtherbase sets the etherbase used to initialize the block coinbase field.
func (w *worker) setEtherbase(addr common.Address) {
	w.mu.Lock()
	defer w.mu.Unlock()
	w.coinbase = addr
}

// setExtra sets the content used to initialize the block extra field.
func (w *worker) setExtra(extra []byte) {
	w.mu.Lock()
	defer w.mu.Unlock()
	w.extra = extra
}

// setRecommitInterval updates the interval for miner sealing work recommitting.
func (w *worker) setRecommitInterval(interval time.Duration) {
	w.resubmitIntervalCh <- interval
}

// disablePreseal disables pre-sealing mining feature
func (w *worker) disablePreseal() {
	atomic.StoreUint32(&w.noempty, 1)
}

// enablePreseal enables pre-sealing mining feature
func (w *worker) enablePreseal() {
	atomic.StoreUint32(&w.noempty, 0)
}

// pending returns the pending state and corresponding block.
func (w *worker) pending() (*types.Block, *state.StateDB, *state.StateDB) {
	// return a snapshot to avoid contention on currentMu mutex
	w.snapshotMu.RLock()
	defer w.snapshotMu.RUnlock()
	if w.snapshotState == nil {
		return nil, nil, nil
	}
	return w.snapshotBlock, w.snapshotState.Copy(), w.current.privateState.Copy()
}

// pendingBlock returns pending block.
func (w *worker) pendingBlock() *types.Block {
	// return a snapshot to avoid contention on currentMu mutex
	w.snapshotMu.RLock()
	defer w.snapshotMu.RUnlock()
	return w.snapshotBlock
}

// start sets the running status as 1 and triggers new work submitting.
func (w *worker) start() {
	atomic.StoreInt32(&w.running, 1)
	if istanbul, ok := w.engine.(consensus.Istanbul); ok {
		istanbul.Start(w.chain, w.chain.CurrentBlock, w.chain.HasBadBlock)
	}
	w.startCh <- struct{}{}
}

// stop sets the running status as 0.
func (w *worker) stop() {
	if istanbul, ok := w.engine.(consensus.Istanbul); ok {
		istanbul.Stop()
	}
	atomic.StoreInt32(&w.running, 0)
}

// isRunning returns an indicator whether worker is running or not.
func (w *worker) isRunning() bool {
	return atomic.LoadInt32(&w.running) == 1
}

// close terminates all background threads maintained by the worker.
// Note the worker does not support being closed multiple times.
func (w *worker) close() {
	close(w.exitCh)
}

// recalcRecommit recalculates the resubmitting interval upon feedback.
func recalcRecommit(minRecommit, prev time.Duration, target float64, inc bool) time.Duration {
	var (
		prevF = float64(prev.Nanoseconds())
		next  float64
	)
	if inc {
		next = prevF*(1-intervalAdjustRatio) + intervalAdjustRatio*(target+intervalAdjustBias)
		max := float64(maxRecommitInterval.Nanoseconds())
		if next > max {
			next = max
		}
	} else {
		next = prevF*(1-intervalAdjustRatio) + intervalAdjustRatio*(target-intervalAdjustBias)
		min := float64(minRecommit.Nanoseconds())
		if next < min {
			next = min
		}
	}
	return time.Duration(int64(next))
}

// newWorkLoop is a standalone goroutine to submit new mining work upon received events.
func (w *worker) newWorkLoop(recommit time.Duration) {
	var (
		interrupt   *int32
		minRecommit = recommit // minimal resubmit interval specified by user.
		timestamp   int64      // timestamp for each round of mining.
	)

	timer := time.NewTimer(0)
	defer timer.Stop()
	<-timer.C // discard the initial tick

	// commit aborts in-flight transaction execution with given signal and resubmits a new one.
	commit := func(noempty bool, s int32) {
		if interrupt != nil {
			atomic.StoreInt32(interrupt, s)
		}
		interrupt = new(int32)
		w.newWorkCh <- &newWorkReq{interrupt: interrupt, noempty: noempty, timestamp: timestamp}
		timer.Reset(recommit)
		atomic.StoreInt32(&w.newTxs, 0)
	}
	// clearPending cleans the stale pending tasks.
	clearPending := func(number uint64) {
		w.pendingMu.Lock()
		for h, t := range w.pendingTasks {
			if t.block.NumberU64()+staleThreshold <= number {
				delete(w.pendingTasks, h)
			}
		}
		w.pendingMu.Unlock()
	}

	for {
		select {
		case <-w.startCh:
			clearPending(w.chain.CurrentBlock().NumberU64())
			timestamp = time.Now().Unix()
			commit(false, commitInterruptNewHead)

		case head := <-w.chainHeadCh:
			if h, ok := w.engine.(consensus.Handler); ok {
				h.NewChainHead()
			}
			clearPending(head.Block.NumberU64())
			timestamp = time.Now().Unix()
			commit(false, commitInterruptNewHead)

		case <-timer.C:
			// If mining is running resubmit a new work cycle periodically to pull in
			// higher priced transactions. Disable this overhead for pending blocks.
			if w.isRunning() && (w.chainConfig.Clique == nil || w.chainConfig.Clique.Period > 0) {
				// Short circuit if no new transaction arrives.
				if atomic.LoadInt32(&w.newTxs) == 0 {
					timer.Reset(recommit)
					continue
				}
				commit(true, commitInterruptResubmit)
			}

		case interval := <-w.resubmitIntervalCh:
			// Adjust resubmit interval explicitly by user.
			if interval < minRecommitInterval {
				log.Warn("Sanitizing miner recommit interval", "provided", interval, "updated", minRecommitInterval)
				interval = minRecommitInterval
			}
			log.Info("Miner recommit interval update", "from", minRecommit, "to", interval)
			minRecommit, recommit = interval, interval

			if w.resubmitHook != nil {
				w.resubmitHook(minRecommit, recommit)
			}

		case adjust := <-w.resubmitAdjustCh:
			// Adjust resubmit interval by feedback.
			if adjust.inc {
				before := recommit
				target := float64(recommit.Nanoseconds()) / adjust.ratio
				recommit = recalcRecommit(minRecommit, recommit, target, true)
				log.Trace("Increase miner recommit interval", "from", before, "to", recommit)
			} else {
				before := recommit
				recommit = recalcRecommit(minRecommit, recommit, float64(minRecommit.Nanoseconds()), false)
				log.Trace("Decrease miner recommit interval", "from", before, "to", recommit)
			}

			if w.resubmitHook != nil {
				w.resubmitHook(minRecommit, recommit)
			}

		case <-w.exitCh:
			return
		}
	}
}

// mainLoop is a standalone goroutine to regenerate the sealing task based on the received event.
func (w *worker) mainLoop() {
	defer w.txsSub.Unsubscribe()
	defer w.chainHeadSub.Unsubscribe()
	defer w.chainSideSub.Unsubscribe()

	for {
		select {
		case req := <-w.newWorkCh:
			w.commitNewWork(req.interrupt, req.noempty, req.timestamp)

		case ev := <-w.chainSideCh:
			// Short circuit for duplicate side blocks
			if _, exist := w.localUncles[ev.Block.Hash()]; exist {
				continue
			}
			if _, exist := w.remoteUncles[ev.Block.Hash()]; exist {
				continue
			}
			// Add side block to possible uncle block set depending on the author.
			if w.isLocalBlock != nil && w.isLocalBlock(ev.Block) {
				w.localUncles[ev.Block.Hash()] = ev.Block
			} else {
				w.remoteUncles[ev.Block.Hash()] = ev.Block
			}
			// If our mining block contains less than 2 uncle blocks,
			// add the new uncle block if valid and regenerate a mining block.
			if w.isRunning() && w.current != nil && w.current.uncles.Cardinality() < 2 {
				start := time.Now()
				if err := w.commitUncle(w.current, ev.Block.Header()); err == nil {
					var uncles []*types.Header
					w.current.uncles.Each(func(item interface{}) bool {
						hash, ok := item.(common.Hash)
						if !ok {
							return false
						}
						uncle, exist := w.localUncles[hash]
						if !exist {
							uncle, exist = w.remoteUncles[hash]
						}
						if !exist {
							return false
						}
						uncles = append(uncles, uncle.Header())
						return false
					})
					w.commit(uncles, nil, true, start)
				}
			}

		case ev := <-w.txsCh:
			// Apply transactions to the pending state if we're not mining.
			//
			// Note all transactions received may not be continuous with transactions
			// already included in the current mining block. These transactions will
			// be automatically eliminated.
			if !w.isRunning() && w.current != nil {
				// If block is already full, abort
				if gp := w.current.gasPool; gp != nil && gp.Gas() < params.TxGas {
					continue
				}
				w.mu.RLock()
				coinbase := w.coinbase
				w.mu.RUnlock()

				txs := make(map[common.Address]types.Transactions)
				for _, tx := range ev.Txs {
					acc, _ := types.Sender(w.current.signer, tx)
					txs[acc] = append(txs[acc], tx)
				}
				txset := types.NewTransactionsByPriceAndNonce(w.current.signer, txs)
				tcount := w.current.tcount
				w.commitTransactions(txset, coinbase, nil)
				// Only update the snapshot if any new transactons were added
				// to the pending block
				if tcount != w.current.tcount {
					w.updateSnapshot()
				}
			} else {
				// Special case, if the consensus engine is 0 period clique(dev mode),
				// submit mining work here since all empty submission will be rejected
				// by clique. Of course the advance sealing(empty submission) is disabled.
				if w.chainConfig.Clique != nil && w.chainConfig.Clique.Period == 0 {
					w.commitNewWork(nil, true, time.Now().Unix())
				}
			}
			atomic.AddInt32(&w.newTxs, int32(len(ev.Txs)))

			// System stopped
		case <-w.exitCh:
			return
		case <-w.txsSub.Err():
			return
		case <-w.chainHeadSub.Err():
			return
		case <-w.chainSideSub.Err():
			return
		}
	}
}

// taskLoop is a standalone goroutine to fetch sealing task from the generator and
// push them to consensus engine.
func (w *worker) taskLoop() {
	var (
		stopCh chan struct{}
		prev   common.Hash
	)

	// interrupt aborts the in-flight sealing task.
	interrupt := func() {
		if stopCh != nil {
			close(stopCh)
			stopCh = nil
		}
	}
	for {
		select {
		case task := <-w.taskCh:
			if w.newTaskHook != nil {
				w.newTaskHook(task)
			}
			// Reject duplicate sealing work due to resubmitting.
			sealHash := w.engine.SealHash(task.block.Header())
			if sealHash == prev {
				continue
			}
			// Interrupt previous sealing operation
			interrupt()
			stopCh, prev = make(chan struct{}), sealHash

			if w.skipSealHook != nil && w.skipSealHook(task) {
				continue
			}
			w.pendingMu.Lock()
			w.pendingTasks[sealHash] = task
			w.pendingMu.Unlock()

			if err := w.engine.Seal(w.chain, task.block, w.resultCh, stopCh); err != nil {
				log.Warn("Block sealing failed", "err", err)
			}
		case <-w.exitCh:
			interrupt()
			return
		}
	}
}

// resultLoop is a standalone goroutine to handle sealing result submitting
// and flush relative data to the database.
func (w *worker) resultLoop() {
	for {
		select {
		case block := <-w.resultCh:
			// Short circuit when receiving empty result.
			if block == nil {
				continue
			}
			// Short circuit when receiving duplicate result caused by resubmitting.
			if w.chain.HasBlock(block.Hash(), block.NumberU64()) {
				continue
			}
			var (
				sealhash = w.engine.SealHash(block.Header())
				hash     = block.Hash()
			)
			w.pendingMu.RLock()
			task, exist := w.pendingTasks[sealhash]
			w.pendingMu.RUnlock()
			if !exist {
				log.Error("Block found but no relative pending task", "number", block.Number(), "sealhash", sealhash, "hash", hash)
				continue
			}
			// Different block could share same sealhash, deep copy here to prevent write-write conflict.
			var (
				pubReceipts = make([]*types.Receipt, len(task.receipts))
				prvReceipts = make([]*types.Receipt, len(task.privateReceipts))
				logs        []*types.Log
			)
			offset := len(task.receipts)
			for i, receipt := range task.receipts {
				// add block location fields
				receipt.BlockHash = hash
				receipt.BlockNumber = block.Number()
				receipt.TransactionIndex = uint(i)

				pubReceipts[i] = new(types.Receipt)
				*pubReceipts[i] = *receipt
				// Update the block hash in all logs since it is now available and not when the
				// receipt/log of individual transactions were created.
				for _, log := range receipt.Logs {
					log.BlockHash = hash
				}
				logs = append(logs, receipt.Logs...)
			}

			for i, receipt := range task.privateReceipts {
				// add block location fields
				receipt.BlockHash = hash
				receipt.BlockNumber = block.Number()
				receipt.TransactionIndex = uint(i + offset)

				prvReceipts[i] = new(types.Receipt)
				*prvReceipts[i] = *receipt
				// Update the block hash in all logs since it is now available and not when the
				// receipt/log of individual transactions were created.
				for _, log := range receipt.Logs {
					log.BlockHash = hash
				}
				logs = append(logs, receipt.Logs...)
			}

			allReceipts := mergeReceipts(pubReceipts, prvReceipts)

			// Commit block and state to database.
			_, err := w.chain.WriteBlockWithState(block, allReceipts, logs, task.state, task.privateState, true)
			if err != nil {
				log.Error("Failed writing block to chain", "err", err)
				continue
			}
			if err := rawdb.WritePrivateBlockBloom(w.eth.ChainDb(), block.NumberU64(), task.privateReceipts); err != nil {
				log.Error("Failed writing private block bloom", "err", err)
				continue
			}
			log.Info("Successfully sealed new block", "number", block.Number(), "sealhash", sealhash, "hash", hash,
				"elapsed", common.PrettyDuration(time.Since(task.createdAt)))

			// Broadcast the block and announce chain insertion event
			w.mux.Post(core.NewMinedBlockEvent{Block: block})

			// Insert the block into the set of pending ones to resultLoop for confirmations
			w.unconfirmed.Insert(block.NumberU64(), block.Hash())

		case <-w.exitCh:
			return
		}
	}
}

// Given a slice of public receipts and an overlapping (smaller) slice of
// private receipts, return a new slice where the default for each location is
// the public receipt but we take the private receipt in each place we have
// one.
func mergeReceipts(pub, priv types.Receipts) types.Receipts {
	m := make(map[common.Hash]*types.Receipt)
	for _, receipt := range pub {
		m[receipt.TxHash] = receipt
	}
	for _, receipt := range priv {
		m[receipt.TxHash] = receipt
	}

	ret := make(types.Receipts, 0, len(pub))
	for _, pubReceipt := range pub {
		ret = append(ret, m[pubReceipt.TxHash])
	}

	return ret
}

// makeCurrent creates a new environment for the current cycle.
func (w *worker) makeCurrent(parent *types.Block, header *types.Header) error {
	publicState, privateState, err := w.chain.StateAt(parent.Root())
	if err != nil {
		return err
	}
	env := &environment{
		signer:       types.MakeSigner(w.chainConfig, header.Number),
		state:        publicState,
		ancestors:    mapset.NewSet(),
		family:       mapset.NewSet(),
		uncles:       mapset.NewSet(),
		header:       header,
		privateState: privateState,
	}

	// when 08 is processed ancestors contain 07 (quick block)
	for _, ancestor := range w.chain.GetBlocksFromHash(parent.Hash(), 7) {
		for _, uncle := range ancestor.Uncles() {
			env.family.Add(uncle.Hash())
		}
		env.family.Add(ancestor.Hash())
		env.ancestors.Add(ancestor.Hash())
	}

	// Keep track of transactions which return errors so they can be removed
	env.tcount = 0
	w.current = env
	return nil
}

// commitUncle adds the given block to uncle block set, returns error if failed to add.
func (w *worker) commitUncle(env *environment, uncle *types.Header) error {
	hash := uncle.Hash()
	if env.uncles.Contains(hash) {
		return errors.New("uncle not unique")
	}
	if env.header.ParentHash == uncle.ParentHash {
		return errors.New("uncle is sibling")
	}
	if !env.ancestors.Contains(uncle.ParentHash) {
		return errors.New("uncle's parent unknown")
	}
	if env.family.Contains(hash) {
		return errors.New("uncle already included")
	}
	env.uncles.Add(uncle.Hash())
	return nil
}

// updateSnapshot updates pending snapshot block and state.
// Note this function assumes the current variable is thread safe.
func (w *worker) updateSnapshot() {
	w.snapshotMu.Lock()
	defer w.snapshotMu.Unlock()

	var uncles []*types.Header
	w.current.uncles.Each(func(item interface{}) bool {
		hash, ok := item.(common.Hash)
		if !ok {
			return false
		}
		uncle, exist := w.localUncles[hash]
		if !exist {
			uncle, exist = w.remoteUncles[hash]
		}
		if !exist {
			return false
		}
		uncles = append(uncles, uncle.Header())
		return false
	})

	w.snapshotBlock = types.NewBlock(
		w.current.header,
		w.current.txs,
		uncles,
		w.current.receipts,
	)

	w.snapshotState = w.current.state.Copy()
}

func (w *worker) commitTransaction(tx *types.Transaction, coinbase common.Address) ([]*types.Log, error) {
	snap := w.current.state.Snapshot()
	privateSnap := w.current.privateState.Snapshot()

	txnStart := time.Now()
	receipt, privateReceipt, err := core.ApplyTransaction(w.chainConfig, w.chain, &coinbase, w.current.gasPool, w.current.state, w.current.privateState, w.current.header, tx, &w.current.header.GasUsed, *w.chain.GetVMConfig())
	if err != nil {
		w.current.state.RevertToSnapshot(snap)
		w.current.privateState.RevertToSnapshot(privateSnap)
		return nil, err
	}
	w.current.txs = append(w.current.txs, tx)
	w.current.receipts = append(w.current.receipts, receipt)
	log.EmitCheckpoint(log.TxCompleted, "tx", tx.Hash().Hex(), "time", time.Since(txnStart))

	logs := receipt.Logs
	if privateReceipt != nil {
		logs = append(receipt.Logs, privateReceipt.Logs...)
		w.current.privateReceipts = append(w.current.privateReceipts, privateReceipt)
		w.chain.CheckAndSetPrivateState(logs, w.current.privateState)
	}
	return logs, nil
}

func (w *worker) commitTransactions(txs *types.TransactionsByPriceAndNonce, coinbase common.Address, interrupt *int32) bool {
	// Short circuit if current is nil
	if w.current == nil {
		return true
	}

	if w.current.gasPool == nil {
		w.current.gasPool = new(core.GasPool).AddGas(w.current.header.GasLimit)
	}

	var coalescedLogs []*types.Log

	for {
		// In the following three cases, we will interrupt the execution of the transaction.
		// (1) new head block event arrival, the interrupt signal is 1
		// (2) worker start or restart, the interrupt signal is 1
		// (3) worker recreate the mining block with any newly arrived transactions, the interrupt signal is 2.
		// For the first two cases, the semi-finished work will be discarded.
		// For the third case, the semi-finished work will be submitted to the consensus engine.
		if interrupt != nil && atomic.LoadInt32(interrupt) != commitInterruptNone {
			// Notify resubmit loop to increase resubmitting interval due to too frequent commits.
			if atomic.LoadInt32(interrupt) == commitInterruptResubmit {
				ratio := float64(w.current.header.GasLimit-w.current.gasPool.Gas()) / float64(w.current.header.GasLimit)
				if ratio < 0.1 {
					ratio = 0.1
				}
				w.resubmitAdjustCh <- &intervalAdjust{
					ratio: ratio,
					inc:   true,
				}
			}
			return atomic.LoadInt32(interrupt) == commitInterruptNewHead
		}
		// If we don't have enough gas for any further transactions then we're done
		if w.current.gasPool.Gas() < params.TxGas {
			log.Trace("Not enough gas for further transactions", "have", w.current.gasPool, "want", params.TxGas)
			break
		}
		// Retrieve the next transaction and abort if all done
		tx := txs.Peek()
		if tx == nil {
			break
		}
		// Error may be ignored here. The error has already been checked
		// during transaction acceptance is the transaction pool.
		//
		// We use the eip155 signer regardless of the current hf.
		from, _ := types.Sender(w.current.signer, tx)
		// Check whether the tx is replay protected. If we're not in the EIP155 hf
		// phase, start ignoring the sender until we do.
		if tx.Protected() && !w.chainConfig.IsEIP155(w.current.header.Number) && !tx.IsPrivate() {
			log.Trace("Ignoring reply protected transaction", "hash", tx.Hash(), "eip155", w.chainConfig.EIP155Block)

			txs.Pop()
			continue
		}
		// Start executing the transaction
		w.current.state.Prepare(tx.Hash(), common.Hash{}, w.current.tcount)
		w.current.privateState.Prepare(tx.Hash(), common.Hash{}, w.current.tcount)

		logs, err := w.commitTransaction(tx, coinbase)
		switch err {
		case core.ErrGasLimitReached:
			// Pop the current out-of-gas transaction without shifting in the next from the account
			log.Trace("Gas limit exceeded for current block", "sender", from)
			txs.Pop()

		case core.ErrNonceTooLow:
			// New head notification data race between the transaction pool and miner, shift
			log.Trace("Skipping transaction with low nonce", "sender", from, "nonce", tx.Nonce())
			txs.Shift()

		case core.ErrNonceTooHigh:
			// Reorg notification data race between the transaction pool and miner, skip account =
			log.Trace("Skipping account with hight nonce", "sender", from, "nonce", tx.Nonce())
			txs.Pop()

		case nil:
			// Everything ok, collect the logs and shift in the next transaction from the same account
			coalescedLogs = append(coalescedLogs, logs...)
			w.current.tcount++
			txs.Shift()

		default:
			// Strange error, discard the transaction and get the next in line (note, the
			// nonce-too-high clause will prevent us from executing in vain).
			log.Debug("Transaction failed, account skipped", "hash", tx.Hash(), "err", err)
			txs.Shift()
		}
	}

	if !w.isRunning() && len(coalescedLogs) > 0 {
		// We don't push the pendingLogsEvent while we are mining. The reason is that
		// when we are mining, the worker will regenerate a mining block every 3 seconds.
		// In order to avoid pushing the repeated pendingLog, we disable the pending log pushing.

		// make a copy, the state caches the logs and these logs get "upgraded" from pending to mined
		// logs by filling in the block hash when the block was mined by the local miner. This can
		// cause a race condition if a log was "upgraded" before the PendingLogsEvent is processed.
		cpy := make([]*types.Log, len(coalescedLogs))
		for i, l := range coalescedLogs {
			cpy[i] = new(types.Log)
			*cpy[i] = *l
		}
		w.pendingLogsFeed.Send(cpy)
	}
	// Notify resubmit loop to decrease resubmitting interval if current interval is larger
	// than the user-specified one.
	if interrupt != nil {
		w.resubmitAdjustCh <- &intervalAdjust{inc: false}
	}
	return false
}

// commitNewWork generates several new sealing tasks based on the parent block.
func (w *worker) commitNewWork(interrupt *int32, noempty bool, timestamp int64) {
	w.mu.RLock()
	defer w.mu.RUnlock()

	tstart := time.Now()
	parent := w.chain.CurrentBlock()

	if parent.Time() >= uint64(timestamp) {
		timestamp = int64(parent.Time() + 1)
	}

	allowedFutureBlockTime := int64(w.config.AllowedFutureBlockTime) //Quorum - get AllowedFutureBlockTime to fix issue # 1004

	// this will ensure we're not going off too far in the future
	if now := time.Now().Unix(); timestamp > now+1+allowedFutureBlockTime {
		wait := time.Duration(timestamp-now) * time.Second
		log.Info("Mining too far in the future", "wait", common.PrettyDuration(wait))
		time.Sleep(wait)
	}

	num := parent.Number()
	header := &types.Header{
		ParentHash: parent.Hash(),
		Number:     num.Add(num, common.Big1),
		GasLimit:   core.CalcGasLimit(parent, w.config.GasFloor, w.config.GasCeil),
		Extra:      w.extra,
		Time:       uint64(timestamp),
	}
	// Only set the coinbase if our consensus engine is running (avoid spurious block rewards)
	if w.isRunning() {
		if w.coinbase == (common.Address{}) {
			log.Error("Refusing to mine without etherbase")
			return
		}
		header.Coinbase = w.coinbase
	}
	if err := w.engine.Prepare(w.chain, header); err != nil {
		log.Error("Failed to prepare header for mining", "err", err)
		return
	}
	// If we are care about TheDAO hard-fork check whether to override the extra-data or not
	if daoBlock := w.chainConfig.DAOForkBlock; daoBlock != nil {
		// Check whether the block is among the fork extra-override range
		limit := new(big.Int).Add(daoBlock, params.DAOForkExtraRange)
		if header.Number.Cmp(daoBlock) >= 0 && header.Number.Cmp(limit) < 0 {
			// Depending whether we support or oppose the fork, override differently
			if w.chainConfig.DAOForkSupport {
				header.Extra = common.CopyBytes(params.DAOForkBlockExtra)
			} else if bytes.Equal(header.Extra, params.DAOForkBlockExtra) {
				header.Extra = []byte{} // If miner opposes, don't let it use the reserved extra-data
			}
		}
	}
	// Could potentially happen if starting to mine in an odd state.
	err := w.makeCurrent(parent, header)
	if err != nil {
		log.Error("Failed to create mining context", "err", err)
		return
	}
	// Create the current work task and check any fork transitions needed
	env := w.current
	if w.chainConfig.DAOForkSupport && w.chainConfig.DAOForkBlock != nil && w.chainConfig.DAOForkBlock.Cmp(header.Number) == 0 {
		misc.ApplyDAOHardFork(env.state)
	}
	// Accumulate the uncles for the current block
	uncles := make([]*types.Header, 0, 2)
	commitUncles := func(blocks map[common.Hash]*types.Block) {
		// Clean up stale uncle blocks first
		for hash, uncle := range blocks {
			if uncle.NumberU64()+staleThreshold <= header.Number.Uint64() {
				delete(blocks, hash)
			}
		}
		for hash, uncle := range blocks {
			if len(uncles) == 2 {
				break
			}
			if err := w.commitUncle(env, uncle.Header()); err != nil {
				log.Trace("Possible uncle rejected", "hash", hash, "reason", err)
			} else {
				log.Debug("Committing new uncle to block", "hash", hash)
				uncles = append(uncles, uncle.Header())
			}
		}
	}
	// Prefer to locally generated uncle
	commitUncles(w.localUncles)
	commitUncles(w.remoteUncles)

	// Create an empty block based on temporary copied state for
	// sealing in advance without waiting block execution finished.
	if !noempty && atomic.LoadUint32(&w.noempty) == 0 {
		w.commit(uncles, nil, false, tstart)
	}

	// Fill the block with all available pending transactions.
	pending, err := w.eth.TxPool().Pending()
	if err != nil {
		log.Error("Failed to fetch pending transactions", "err", err)
		return
	}
	// Short circuit if there is no available pending transactions.
	// But if we disable empty precommit already, ignore it. Since
	// empty block is necessary to keep the liveness of the network.
	if len(pending) == 0 && atomic.LoadUint32(&w.noempty) == 0 {
		w.updateSnapshot()
		return
	}
	// Split the pending transactions into locals and remotes
	localTxs, remoteTxs := make(map[common.Address]types.Transactions), pending
	for _, account := range w.eth.TxPool().Locals() {
		if txs := remoteTxs[account]; len(txs) > 0 {
			delete(remoteTxs, account)
			localTxs[account] = txs
		}
	}
	if len(localTxs) > 0 {
		txs := types.NewTransactionsByPriceAndNonce(w.current.signer, localTxs)
		if w.commitTransactions(txs, w.coinbase, interrupt) {
			return
		}
	}
	if len(remoteTxs) > 0 {
		txs := types.NewTransactionsByPriceAndNonce(w.current.signer, remoteTxs)
		if w.commitTransactions(txs, w.coinbase, interrupt) {
			return
		}
	}
	w.commit(uncles, w.fullTaskHook, true, tstart)
}

// commit runs any post-transaction state modifications, assembles the final block
// and commits new work if consensus engine is running.
func (w *worker) commit(uncles []*types.Header, interval func(), update bool, start time.Time) error {
	// Deep copy receipts here to avoid interaction between different tasks.
<<<<<<< HEAD
	receipts := copyReceipts(w.current.receipts)
	s := w.current.state.Copy()
	block, err := w.engine.FinalizeAndAssemble(w.chain, w.current.header, s, w.current.txs, uncles, receipts)
=======
	receipts := make([]*types.Receipt, len(w.current.receipts))
	for i, l := range w.current.receipts {
		receipts[i] = new(types.Receipt)
		*receipts[i] = *l
	}

	privateReceipts := make([]*types.Receipt, len(w.current.privateReceipts))
	for i, l := range w.current.privateReceipts {
		privateReceipts[i] = new(types.Receipt)
		*privateReceipts[i] = *l
	}

	s := w.current.state.Copy()
	ps := w.current.privateState.Copy()
	block, err := w.engine.FinalizeAndAssemble(w.chain, w.current.header, s, w.current.txs, uncles, w.current.receipts)
>>>>>>> 007479de
	if err != nil {
		return err
	}
	if w.isRunning() {
		if interval != nil {
			interval()
		}
		select {
		case w.taskCh <- &task{receipts: receipts, privateReceipts: privateReceipts, state: s, privateState: ps, block: block, createdAt: time.Now()}:
			w.unconfirmed.Shift(block.NumberU64() - 1)
			log.Info("Commit new mining work", "number", block.Number(), "sealhash", w.engine.SealHash(block.Header()),
				"uncles", len(uncles), "txs", w.current.tcount,
				"gas", block.GasUsed(), "fees", totalFees(block, receipts),
				"elapsed", common.PrettyDuration(time.Since(start)))

		case <-w.exitCh:
			log.Info("Worker has exited")
		}
	}
	if update {
		w.updateSnapshot()
	}
	return nil
}

// copyReceipts makes a deep copy of the given receipts.
func copyReceipts(receipts []*types.Receipt) []*types.Receipt {
	result := make([]*types.Receipt, len(receipts))
	for i, l := range receipts {
		cpy := *l
		result[i] = &cpy
	}
	return result
}

// postSideBlock fires a side chain event, only use it for testing.
func (w *worker) postSideBlock(event core.ChainSideEvent) {
	select {
	case w.chainSideCh <- event:
	case <-w.exitCh:
	}
}

// totalFees computes total consumed fees in ETH. Block transactions and receipts have to have the same order.
func totalFees(block *types.Block, receipts []*types.Receipt) *big.Float {
	feesWei := new(big.Int)
	for i, tx := range block.Transactions() {
		feesWei.Add(feesWei, new(big.Int).Mul(new(big.Int).SetUint64(receipts[i].GasUsed), tx.GasPrice()))
	}
	return new(big.Float).Quo(new(big.Float).SetInt(feesWei), new(big.Float).SetInt(big.NewInt(params.Ether)))
}<|MERGE_RESOLUTION|>--- conflicted
+++ resolved
@@ -1056,17 +1056,8 @@
 // and commits new work if consensus engine is running.
 func (w *worker) commit(uncles []*types.Header, interval func(), update bool, start time.Time) error {
 	// Deep copy receipts here to avoid interaction between different tasks.
-<<<<<<< HEAD
 	receipts := copyReceipts(w.current.receipts)
-	s := w.current.state.Copy()
-	block, err := w.engine.FinalizeAndAssemble(w.chain, w.current.header, s, w.current.txs, uncles, receipts)
-=======
-	receipts := make([]*types.Receipt, len(w.current.receipts))
-	for i, l := range w.current.receipts {
-		receipts[i] = new(types.Receipt)
-		*receipts[i] = *l
-	}
-
+	// TODO ricardolyn: should we use `copyReceipts`?
 	privateReceipts := make([]*types.Receipt, len(w.current.privateReceipts))
 	for i, l := range w.current.privateReceipts {
 		privateReceipts[i] = new(types.Receipt)
@@ -1075,8 +1066,7 @@
 
 	s := w.current.state.Copy()
 	ps := w.current.privateState.Copy()
-	block, err := w.engine.FinalizeAndAssemble(w.chain, w.current.header, s, w.current.txs, uncles, w.current.receipts)
->>>>>>> 007479de
+	block, err := w.engine.FinalizeAndAssemble(w.chain, w.current.header, s, w.current.txs, uncles, receipts)
 	if err != nil {
 		return err
 	}
