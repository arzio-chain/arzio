// Copyright 2015 The go-ethereum Authors
// This file is part of the go-ethereum library.
//
// The go-ethereum library is free software: you can redistribute it and/or modify
// it under the terms of the GNU Lesser General Public License as published by
// the Free Software Foundation, either version 3 of the License, or
// (at your option) any later version.
//
// The go-ethereum library is distributed in the hope that it will be useful,
// but WITHOUT ANY WARRANTY; without even the implied warranty of
// MERCHANTABILITY or FITNESS FOR A PARTICULAR PURPOSE. See the
// GNU Lesser General Public License for more details.
//
// You should have received a copy of the GNU Lesser General Public License
// along with the go-ethereum library. If not, see <http://www.gnu.org/licenses/>.

package discover

import (
	"bytes"
	"container/list"
	"crypto/ecdsa"
	"errors"
	"fmt"
	"net"
	"sync"
	"time"

	"github.com/ethereum/go-ethereum/crypto"
	"github.com/ethereum/go-ethereum/log"
	"github.com/ethereum/go-ethereum/p2p/enode"
	"github.com/ethereum/go-ethereum/p2p/netutil"
	"github.com/ethereum/go-ethereum/rlp"
)

// Errors
var (
	errPacketTooSmall   = errors.New("too small")
	errBadHash          = errors.New("bad hash")
	errExpired          = errors.New("expired")
	errUnsolicitedReply = errors.New("unsolicited reply")
	errUnknownNode      = errors.New("unknown node")
	errTimeout          = errors.New("RPC timeout")
	errClockWarp        = errors.New("reply deadline too far in the future")
	errClosed           = errors.New("socket closed")
)

// Timeouts
const (
	respTimeout    = 500 * time.Millisecond
	expiration     = 20 * time.Second
	bondExpiration = 24 * time.Hour

	ntpFailureThreshold = 32               // Continuous timeouts after which to check NTP
	ntpWarningCooldown  = 10 * time.Minute // Minimum amount of time to pass before repeating NTP warning
	driftThreshold      = 10 * time.Second // Allowed clock drift before warning user
)

// RPC packet types
const (
	pingPacket = iota + 1 // zero is 'reserved'
	pongPacket
	findnodePacket
	neighborsPacket
)

// RPC request structures
type (
	ping struct {
		Version    uint
		From, To   rpcEndpoint
		Expiration uint64
		// Ignore additional fields (for forward compatibility).
		Rest []rlp.RawValue `rlp:"tail"`
	}

	// pong is the reply to ping.
	pong struct {
		// This field should mirror the UDP envelope address
		// of the ping packet, which provides a way to discover the
		// the external address (after NAT).
		To rpcEndpoint

		ReplyTok   []byte // This contains the hash of the ping packet.
		Expiration uint64 // Absolute timestamp at which the packet becomes invalid.
		// Ignore additional fields (for forward compatibility).
		Rest []rlp.RawValue `rlp:"tail"`
	}

	// findnode is a query for nodes close to the given target.
	findnode struct {
		Target     encPubkey
		Expiration uint64
		// Ignore additional fields (for forward compatibility).
		Rest []rlp.RawValue `rlp:"tail"`
	}

	// reply to findnode
	neighbors struct {
		Nodes      []rpcNode
		Expiration uint64
		// Ignore additional fields (for forward compatibility).
		Rest []rlp.RawValue `rlp:"tail"`
	}

	rpcNode struct {
		IP  net.IP // len 4 for IPv4 or 16 for IPv6
		UDP uint16 // for discovery protocol
		TCP uint16 // for RLPx protocol
		ID  encPubkey
	}

	rpcEndpoint struct {
		IP  net.IP // len 4 for IPv4 or 16 for IPv6
		UDP uint16 // for discovery protocol
		TCP uint16 // for RLPx protocol
	}
)

func makeEndpoint(addr *net.UDPAddr, tcpPort uint16) rpcEndpoint {
	ip := net.IP{}
	if ip4 := addr.IP.To4(); ip4 != nil {
		ip = ip4
	} else if ip6 := addr.IP.To16(); ip6 != nil {
		ip = ip6
	}
	return rpcEndpoint{IP: ip, UDP: uint16(addr.Port), TCP: tcpPort}
}

func (t *udp) nodeFromRPC(sender *net.UDPAddr, rn rpcNode) (*node, error) {
	if rn.UDP <= 1024 {
		return nil, errors.New("low port")
	}
	if err := netutil.CheckRelayIP(sender.IP, rn.IP); err != nil {
		return nil, err
	}
	if t.netrestrict != nil && !t.netrestrict.Contains(rn.IP) {
		return nil, errors.New("not contained in netrestrict whitelist")
	}
	key, err := decodePubkey(rn.ID)
	if err != nil {
		return nil, err
	}
	n := wrapNode(enode.NewV4(key, rn.IP, int(rn.TCP), int(rn.UDP), 0))
	err = n.ValidateComplete()
	return n, err
}

func nodeToRPC(n *node) rpcNode {
	var key ecdsa.PublicKey
	var ekey encPubkey
	if err := n.Load((*enode.Secp256k1)(&key)); err == nil {
		ekey = encodePubkey(&key)
	}
	return rpcNode{ID: ekey, IP: n.IP(), UDP: uint16(n.UDP()), TCP: uint16(n.TCP())}
}

type packet interface {
	handle(t *udp, from *net.UDPAddr, fromKey encPubkey, mac []byte) error
	name() string
}

type conn interface {
	ReadFromUDP(b []byte) (n int, addr *net.UDPAddr, err error)
	WriteToUDP(b []byte, addr *net.UDPAddr) (n int, err error)
	Close() error
	LocalAddr() net.Addr
}

// udp implements the discovery v4 UDP wire protocol.
type udp struct {
	conn        conn
	netrestrict *netutil.Netlist
	priv        *ecdsa.PrivateKey
	localNode   *enode.LocalNode
	db          *enode.DB
	tab         *Table
	wg          sync.WaitGroup

	addpending chan *pending
	gotreply   chan reply
	closing    chan struct{}
}

// pending represents a pending reply.
//
// some implementations of the protocol wish to send more than one
// reply packet to findnode. in general, any neighbors packet cannot
// be matched up with a specific findnode packet.
//
// our implementation handles this by storing a callback function for
// each pending reply. incoming packets from a node are dispatched
// to all the callback functions for that node.
type pending struct {
	// these fields must match in the reply.
	from  enode.ID
	ptype byte

	// time when the request must complete
	deadline time.Time

	// callback is called when a matching reply arrives. if it returns
	// true, the callback is removed from the pending reply queue.
	// if it returns false, the reply is considered incomplete and
	// the callback will be invoked again for the next matching reply.
	callback func(resp interface{}) (done bool)

	// errc receives nil when the callback indicates completion or an
	// error if no further reply is received within the timeout.
	errc chan<- error
}

type reply struct {
	from  enode.ID
	ptype byte
	data  interface{}
	// loop indicates whether there was
	// a matching request by sending on this channel.
	matched chan<- bool
}

// ReadPacket is sent to the unhandled channel when it could not be processed
type ReadPacket struct {
	Data []byte
	Addr *net.UDPAddr
}

// Config holds Table-related settings.
type Config struct {
	// These settings are required and configure the UDP listener:
	PrivateKey *ecdsa.PrivateKey

	// These settings are optional:
	NetRestrict *netutil.Netlist  // network whitelist
	Bootnodes   []*enode.Node     // list of bootstrap nodes
	Unhandled   chan<- ReadPacket // unhandled packets are sent on this channel
}

// ListenUDP returns a new table that listens for UDP packets on laddr.
<<<<<<< HEAD
func ListenUDP(c conn, ln *enode.LocalNode, cfg Config) (*Table, error) {
	tab, _, err := newUDP(c, ln, cfg)
=======
func ListenUDP(c conn, cfg Config, knownNodes []*Node) (*Table, error) {

	tab, _, err := newUDP(c, cfg, knownNodes)
>>>>>>> e37d066d
	if err != nil {
		return nil, err
	}
	return tab, nil
}

<<<<<<< HEAD
func newUDP(c conn, ln *enode.LocalNode, cfg Config) (*Table, *udp, error) {
=======
func newUDP(c conn, cfg Config, knownNodes []*Node) (*Table, *udp, error) {

>>>>>>> e37d066d
	udp := &udp{
		conn:        c,
		priv:        cfg.PrivateKey,
		netrestrict: cfg.NetRestrict,
		localNode:   ln,
		db:          ln.Database(),
		closing:     make(chan struct{}),
		gotreply:    make(chan reply),
		addpending:  make(chan *pending),
	}
<<<<<<< HEAD
	tab, err := newTable(udp, ln.Database(), cfg.Bootnodes)
	if err != nil {
		return nil, nil, err
	}
	udp.tab = tab
=======
	realaddr := c.LocalAddr().(*net.UDPAddr)
	if cfg.AnnounceAddr != nil {
		realaddr = cfg.AnnounceAddr
	}
	// TODO: separate TCP port
	udp.ourEndpoint = makeEndpoint(realaddr, uint16(realaddr.Port))

	tab, err := newTable(udp, PubkeyID(&cfg.PrivateKey.PublicKey), realaddr, cfg.NodeDBPath, cfg.Bootnodes)
	if err != nil {
		return nil, nil, err
	}

	// prepopulate nodes database with the known nodes
	if nodesLen := len(knownNodes); nodesLen > 0 {
		log.Info("Adding predefined nodes to node database", "count", nodesLen)
		tab.stuff(knownNodes)
	}

	udp.Table = tab
>>>>>>> e37d066d

	udp.wg.Add(2)
	go udp.loop()
	go udp.readLoop(cfg.Unhandled)
	return udp.tab, udp, nil
}

func (t *udp) self() *enode.Node {
	return t.localNode.Node()
}

func (t *udp) close() {
	close(t.closing)
	t.conn.Close()
	t.wg.Wait()
}

func (t *udp) ourEndpoint() rpcEndpoint {
	n := t.self()
	a := &net.UDPAddr{IP: n.IP(), Port: n.UDP()}
	return makeEndpoint(a, uint16(n.TCP()))
}

// ping sends a ping message to the given node and waits for a reply.
func (t *udp) ping(toid enode.ID, toaddr *net.UDPAddr) error {
	return <-t.sendPing(toid, toaddr, nil)
}

// sendPing sends a ping message to the given node and invokes the callback
// when the reply arrives.
func (t *udp) sendPing(toid enode.ID, toaddr *net.UDPAddr, callback func()) <-chan error {
	req := &ping{
		Version:    4,
		From:       t.ourEndpoint(),
		To:         makeEndpoint(toaddr, 0), // TODO: maybe use known TCP port from DB
		Expiration: uint64(time.Now().Add(expiration).Unix()),
	}
	packet, hash, err := encodePacket(t.priv, pingPacket, req)
	if err != nil {
		errc := make(chan error, 1)
		errc <- err
		return errc
	}
	errc := t.pending(toid, pongPacket, func(p interface{}) bool {
		ok := bytes.Equal(p.(*pong).ReplyTok, hash)
		if ok && callback != nil {
			callback()
		}
		return ok
	})
	t.localNode.UDPContact(toaddr)
	t.write(toaddr, req.name(), packet)
	return errc
}

func (t *udp) waitping(from enode.ID) error {
	return <-t.pending(from, pingPacket, func(interface{}) bool { return true })
}

// findnode sends a findnode request to the given node and waits until
// the node has sent up to k neighbors.
func (t *udp) findnode(toid enode.ID, toaddr *net.UDPAddr, target encPubkey) ([]*node, error) {
	// If we haven't seen a ping from the destination node for a while, it won't remember
	// our endpoint proof and reject findnode. Solicit a ping first.
	if time.Since(t.db.LastPingReceived(toid)) > bondExpiration {
		t.ping(toid, toaddr)
		t.waitping(toid)
	}

	nodes := make([]*node, 0, bucketSize)
	nreceived := 0
	errc := t.pending(toid, neighborsPacket, func(r interface{}) bool {
		reply := r.(*neighbors)
		for _, rn := range reply.Nodes {
			nreceived++
			n, err := t.nodeFromRPC(toaddr, rn)
			if err != nil {
				log.Trace("Invalid neighbor node received", "ip", rn.IP, "addr", toaddr, "err", err)
				continue
			}
			nodes = append(nodes, n)
		}
		return nreceived >= bucketSize
	})
	t.send(toaddr, findnodePacket, &findnode{
		Target:     target,
		Expiration: uint64(time.Now().Add(expiration).Unix()),
	})
	return nodes, <-errc
}

// pending adds a reply callback to the pending reply queue.
// see the documentation of type pending for a detailed explanation.
func (t *udp) pending(id enode.ID, ptype byte, callback func(interface{}) bool) <-chan error {
	ch := make(chan error, 1)
	p := &pending{from: id, ptype: ptype, callback: callback, errc: ch}
	select {
	case t.addpending <- p:
		// loop will handle it
	case <-t.closing:
		ch <- errClosed
	}
	return ch
}

func (t *udp) handleReply(from enode.ID, ptype byte, req packet) bool {
	matched := make(chan bool, 1)
	select {
	case t.gotreply <- reply{from, ptype, req, matched}:
		// loop will handle it
		return <-matched
	case <-t.closing:
		return false
	}
}

// loop runs in its own goroutine. it keeps track of
// the refresh timer and the pending reply queue.
func (t *udp) loop() {
	defer t.wg.Done()

	var (
		plist        = list.New()
		timeout      = time.NewTimer(0)
		nextTimeout  *pending // head of plist when timeout was last reset
		contTimeouts = 0      // number of continuous timeouts to do NTP checks
		ntpWarnTime  = time.Unix(0, 0)
	)
	<-timeout.C // ignore first timeout
	defer timeout.Stop()

	resetTimeout := func() {
		if plist.Front() == nil || nextTimeout == plist.Front().Value {
			return
		}
		// Start the timer so it fires when the next pending reply has expired.
		now := time.Now()
		for el := plist.Front(); el != nil; el = el.Next() {
			nextTimeout = el.Value.(*pending)
			if dist := nextTimeout.deadline.Sub(now); dist < 2*respTimeout {
				timeout.Reset(dist)
				return
			}
			// Remove pending replies whose deadline is too far in the
			// future. These can occur if the system clock jumped
			// backwards after the deadline was assigned.
			nextTimeout.errc <- errClockWarp
			plist.Remove(el)
		}
		nextTimeout = nil
		timeout.Stop()
	}

	for {
		resetTimeout()

		select {
		case <-t.closing:
			for el := plist.Front(); el != nil; el = el.Next() {
				el.Value.(*pending).errc <- errClosed
			}
			return

		case p := <-t.addpending:
			p.deadline = time.Now().Add(respTimeout)
			plist.PushBack(p)

		case r := <-t.gotreply:
			var matched bool
			for el := plist.Front(); el != nil; el = el.Next() {
				p := el.Value.(*pending)
				if p.from == r.from && p.ptype == r.ptype {
					matched = true
					// Remove the matcher if its callback indicates
					// that all replies have been received. This is
					// required for packet types that expect multiple
					// reply packets.
					if p.callback(r.data) {
						p.errc <- nil
						plist.Remove(el)
					}
					// Reset the continuous timeout counter (time drift detection)
					contTimeouts = 0
				}
			}
			r.matched <- matched

		case now := <-timeout.C:
			nextTimeout = nil

			// Notify and remove callbacks whose deadline is in the past.
			for el := plist.Front(); el != nil; el = el.Next() {
				p := el.Value.(*pending)
				if now.After(p.deadline) || now.Equal(p.deadline) {
					p.errc <- errTimeout
					plist.Remove(el)
					contTimeouts++
				}
			}
			// If we've accumulated too many timeouts, do an NTP time sync check
			if contTimeouts > ntpFailureThreshold {
				if time.Since(ntpWarnTime) >= ntpWarningCooldown {
					ntpWarnTime = time.Now()
					go checkClockDrift()
				}
				contTimeouts = 0
			}
		}
	}
}

const (
	macSize  = 256 / 8
	sigSize  = 520 / 8
	headSize = macSize + sigSize // space of packet frame data
)

var (
	headSpace = make([]byte, headSize)

	// Neighbors replies are sent across multiple packets to
	// stay below the 1280 byte limit. We compute the maximum number
	// of entries by stuffing a packet until it grows too large.
	maxNeighbors int
)

func init() {
	p := neighbors{Expiration: ^uint64(0)}
	maxSizeNode := rpcNode{IP: make(net.IP, 16), UDP: ^uint16(0), TCP: ^uint16(0)}
	for n := 0; ; n++ {
		p.Nodes = append(p.Nodes, maxSizeNode)
		size, _, err := rlp.EncodeToReader(p)
		if err != nil {
			// If this ever happens, it will be caught by the unit tests.
			panic("cannot encode: " + err.Error())
		}
		if headSize+size+1 >= 1280 {
			maxNeighbors = n
			break
		}
	}
}

func (t *udp) send(toaddr *net.UDPAddr, ptype byte, req packet) ([]byte, error) {
	packet, hash, err := encodePacket(t.priv, ptype, req)
	if err != nil {
		return hash, err
	}
	return hash, t.write(toaddr, req.name(), packet)
}

func (t *udp) write(toaddr *net.UDPAddr, what string, packet []byte) error {
	_, err := t.conn.WriteToUDP(packet, toaddr)
	log.Trace(">> "+what, "addr", toaddr, "err", err)
	return err
}

func encodePacket(priv *ecdsa.PrivateKey, ptype byte, req interface{}) (packet, hash []byte, err error) {
	b := new(bytes.Buffer)
	b.Write(headSpace)
	b.WriteByte(ptype)
	if err := rlp.Encode(b, req); err != nil {
		log.Error("Can't encode discv4 packet", "err", err)
		return nil, nil, err
	}
	packet = b.Bytes()
	sig, err := crypto.Sign(crypto.Keccak256(packet[headSize:]), priv)
	if err != nil {
		log.Error("Can't sign discv4 packet", "err", err)
		return nil, nil, err
	}
	copy(packet[macSize:], sig)
	// add the hash to the front. Note: this doesn't protect the
	// packet in any way. Our public key will be part of this hash in
	// The future.
	hash = crypto.Keccak256(packet[macSize:])
	copy(packet, hash)
	return packet, hash, nil
}

// readLoop runs in its own goroutine. it handles incoming UDP packets.
func (t *udp) readLoop(unhandled chan<- ReadPacket) {
	defer t.wg.Done()
	if unhandled != nil {
		defer close(unhandled)
	}

	// Discovery packets are defined to be no larger than 1280 bytes.
	// Packets larger than this size will be cut at the end and treated
	// as invalid because their hash won't match.
	buf := make([]byte, 1280)
	for {
		nbytes, from, err := t.conn.ReadFromUDP(buf)
		if netutil.IsTemporaryError(err) {
			// Ignore temporary read errors.
			log.Debug("Temporary UDP read error", "err", err)
			continue
		} else if err != nil {
			// Shut down the loop for permament errors.
			log.Debug("UDP read error", "err", err)
			return
		}
		if t.handlePacket(from, buf[:nbytes]) != nil && unhandled != nil {
			select {
			case unhandled <- ReadPacket{buf[:nbytes], from}:
			default:
			}
		}
	}
}

func (t *udp) handlePacket(from *net.UDPAddr, buf []byte) error {
	packet, fromID, hash, err := decodePacket(buf)
	if err != nil {
		log.Debug("Bad discv4 packet", "addr", from, "err", err)
		return err
	}
	err = packet.handle(t, from, fromID, hash)
	log.Trace("<< "+packet.name(), "addr", from, "err", err)
	return err
}

func decodePacket(buf []byte) (packet, encPubkey, []byte, error) {
	if len(buf) < headSize+1 {
		return nil, encPubkey{}, nil, errPacketTooSmall
	}
	hash, sig, sigdata := buf[:macSize], buf[macSize:headSize], buf[headSize:]
	shouldhash := crypto.Keccak256(buf[macSize:])
	if !bytes.Equal(hash, shouldhash) {
		return nil, encPubkey{}, nil, errBadHash
	}
	fromKey, err := recoverNodeKey(crypto.Keccak256(buf[headSize:]), sig)
	if err != nil {
		return nil, fromKey, hash, err
	}

	var req packet
	switch ptype := sigdata[0]; ptype {
	case pingPacket:
		req = new(ping)
	case pongPacket:
		req = new(pong)
	case findnodePacket:
		req = new(findnode)
	case neighborsPacket:
		req = new(neighbors)
	default:
		return nil, fromKey, hash, fmt.Errorf("unknown type: %d", ptype)
	}
	s := rlp.NewStream(bytes.NewReader(sigdata[1:]), 0)
	err = s.Decode(req)
	return req, fromKey, hash, err
}

func (req *ping) handle(t *udp, from *net.UDPAddr, fromKey encPubkey, mac []byte) error {
	if expired(req.Expiration) {
		return errExpired
	}
	key, err := decodePubkey(fromKey)
	if err != nil {
		return fmt.Errorf("invalid public key: %v", err)
	}
	t.send(from, pongPacket, &pong{
		To:         makeEndpoint(from, req.From.TCP),
		ReplyTok:   mac,
		Expiration: uint64(time.Now().Add(expiration).Unix()),
	})
	n := wrapNode(enode.NewV4(key, from.IP, int(req.From.TCP), from.Port, 0))
	t.handleReply(n.ID(), pingPacket, req)
	if time.Since(t.db.LastPongReceived(n.ID())) > bondExpiration {
		t.sendPing(n.ID(), from, func() { t.tab.addThroughPing(n) })
	} else {
		t.tab.addThroughPing(n)
	}
	t.localNode.UDPEndpointStatement(from, &net.UDPAddr{IP: req.To.IP, Port: int(req.To.UDP)})
	t.db.UpdateLastPingReceived(n.ID(), time.Now())
	return nil
}

func (req *ping) name() string { return "PING/v4" }

func (req *pong) handle(t *udp, from *net.UDPAddr, fromKey encPubkey, mac []byte) error {
	if expired(req.Expiration) {
		return errExpired
	}
	fromID := fromKey.id()
	if !t.handleReply(fromID, pongPacket, req) {
		return errUnsolicitedReply
	}
	t.localNode.UDPEndpointStatement(from, &net.UDPAddr{IP: req.To.IP, Port: int(req.To.UDP)})
	t.db.UpdateLastPongReceived(fromID, time.Now())
	return nil
}

func (req *pong) name() string { return "PONG/v4" }

func (req *findnode) handle(t *udp, from *net.UDPAddr, fromKey encPubkey, mac []byte) error {
	if expired(req.Expiration) {
		return errExpired
	}
	fromID := fromKey.id()
	if time.Since(t.db.LastPongReceived(fromID)) > bondExpiration {
		// No endpoint proof pong exists, we don't process the packet. This prevents an
		// attack vector where the discovery protocol could be used to amplify traffic in a
		// DDOS attack. A malicious actor would send a findnode request with the IP address
		// and UDP port of the target as the source address. The recipient of the findnode
		// packet would then send a neighbors packet (which is a much bigger packet than
		// findnode) to the victim.
		return errUnknownNode
	}
	target := enode.ID(crypto.Keccak256Hash(req.Target[:]))
	t.tab.mutex.Lock()
	closest := t.tab.closest(target, bucketSize).entries
	t.tab.mutex.Unlock()

	p := neighbors{Expiration: uint64(time.Now().Add(expiration).Unix())}
	var sent bool
	// Send neighbors in chunks with at most maxNeighbors per packet
	// to stay below the 1280 byte limit.
	for _, n := range closest {
		if netutil.CheckRelayIP(from.IP, n.IP()) == nil {
			p.Nodes = append(p.Nodes, nodeToRPC(n))
		}
		if len(p.Nodes) == maxNeighbors {
			t.send(from, neighborsPacket, &p)
			p.Nodes = p.Nodes[:0]
			sent = true
		}
	}
	if len(p.Nodes) > 0 || !sent {
		t.send(from, neighborsPacket, &p)
	}
	return nil
}

func (req *findnode) name() string { return "FINDNODE/v4" }

func (req *neighbors) handle(t *udp, from *net.UDPAddr, fromKey encPubkey, mac []byte) error {
	if expired(req.Expiration) {
		return errExpired
	}
	if !t.handleReply(fromKey.id(), neighborsPacket, req) {
		return errUnsolicitedReply
	}
	return nil
}

func (req *neighbors) name() string { return "NEIGHBORS/v4" }

func expired(ts uint64) bool {
	return time.Unix(int64(ts), 0).Before(time.Now())
}<|MERGE_RESOLUTION|>--- conflicted
+++ resolved
@@ -237,26 +237,17 @@
 }
 
 // ListenUDP returns a new table that listens for UDP packets on laddr.
-<<<<<<< HEAD
-func ListenUDP(c conn, ln *enode.LocalNode, cfg Config) (*Table, error) {
-	tab, _, err := newUDP(c, ln, cfg)
-=======
 func ListenUDP(c conn, cfg Config, knownNodes []*Node) (*Table, error) {
 
 	tab, _, err := newUDP(c, cfg, knownNodes)
->>>>>>> e37d066d
 	if err != nil {
 		return nil, err
 	}
 	return tab, nil
 }
 
-<<<<<<< HEAD
-func newUDP(c conn, ln *enode.LocalNode, cfg Config) (*Table, *udp, error) {
-=======
-func newUDP(c conn, cfg Config, knownNodes []*Node) (*Table, *udp, error) {
-
->>>>>>> e37d066d
+func newUDP(c conn, ln *enode.LocalNode, cfg Config, knownNodes []*Node) (*Table, *udp, error) {
+
 	udp := &udp{
 		conn:        c,
 		priv:        cfg.PrivateKey,
@@ -267,21 +258,7 @@
 		gotreply:    make(chan reply),
 		addpending:  make(chan *pending),
 	}
-<<<<<<< HEAD
 	tab, err := newTable(udp, ln.Database(), cfg.Bootnodes)
-	if err != nil {
-		return nil, nil, err
-	}
-	udp.tab = tab
-=======
-	realaddr := c.LocalAddr().(*net.UDPAddr)
-	if cfg.AnnounceAddr != nil {
-		realaddr = cfg.AnnounceAddr
-	}
-	// TODO: separate TCP port
-	udp.ourEndpoint = makeEndpoint(realaddr, uint16(realaddr.Port))
-
-	tab, err := newTable(udp, PubkeyID(&cfg.PrivateKey.PublicKey), realaddr, cfg.NodeDBPath, cfg.Bootnodes)
 	if err != nil {
 		return nil, nil, err
 	}
@@ -292,8 +269,7 @@
 		tab.stuff(knownNodes)
 	}
 
-	udp.Table = tab
->>>>>>> e37d066d
+	udp.tab = tab
 
 	udp.wg.Add(2)
 	go udp.loop()
