--- conflicted
+++ resolved
@@ -372,17 +372,10 @@
 
 // IstanbulConfig is the consensus engine configs for Istanbul based sealing.
 type IstanbulConfig struct {
-<<<<<<< HEAD
-	Epoch                  uint64   `json:"epoch"`                    // Epoch length to reset votes and checkpoint
-	ProposerPolicy         uint64   `json:"policy"`                   // The policy for proposer selection
-	Ceil2Nby3Block         *big.Int `json:"ceil2Nby3Block,omitempty"` // Number of confirmations required to move from one state to next [2F + 1 to Ceil(2N/3)]
-	AllowedFutureBlockTime uint64   `json:"allowedFutureBlockTime"`   // Max time (in seconds) from current time allowed for blocks, before they're considered future blocks
-	QibftBlock             *big.Int `json:"qibftBlock,omitempty"`     // Fork block at which block confirmations are done using qibft consensus instead of ibft
-=======
 	Epoch          uint64   `json:"epoch"`                    // Epoch length to reset votes and checkpoint
 	ProposerPolicy uint64   `json:"policy"`                   // The policy for proposer selection
 	Ceil2Nby3Block *big.Int `json:"ceil2Nby3Block,omitempty"` // Number of confirmations required to move from one state to next [2F + 1 to Ceil(2N/3)]
->>>>>>> 6e8585c2
+	QibftBlock     *big.Int `json:"qibftBlock,omitempty"`     // Fork block at which block confirmations are done using qibft consensus instead of ibft
 }
 
 // String implements the stringer interface, returning the consensus engine details.
