// Copyright 2016 The go-ethereum Authors
// This file is part of the go-ethereum library.
//
// The go-ethereum library is free software: you can redistribute it and/or modify
// it under the terms of the GNU Lesser General Public License as published by
// the Free Software Foundation, either version 3 of the License, or
// (at your option) any later version.
//
// The go-ethereum library is distributed in the hope that it will be useful,
// but WITHOUT ANY WARRANTY; without even the implied warranty of
// MERCHANTABILITY or FITNESS FOR A PARTICULAR PURPOSE. See the
// GNU Lesser General Public License for more details.
//
// You should have received a copy of the GNU Lesser General Public License
// along with the go-ethereum library. If not, see <http://www.gnu.org/licenses/>.

package swap

import (
	"context"
	"crypto/ecdsa"
	"errors"
	"fmt"
	"math/big"
	"os"
	"path/filepath"
	"sync"
	"time"

	"github.com/ethereum/go-ethereum/accounts/abi/bind"
	"github.com/ethereum/go-ethereum/common"
	"github.com/ethereum/go-ethereum/contracts/chequebook"
	"github.com/ethereum/go-ethereum/contracts/chequebook/contract"
	"github.com/ethereum/go-ethereum/core/types"
	"github.com/ethereum/go-ethereum/crypto"
<<<<<<< HEAD
	"github.com/ethereum/go-ethereum/log"
=======
	"github.com/ethereum/go-ethereum/swarm/log"
>>>>>>> 37685930
	"github.com/ethereum/go-ethereum/swarm/services/swap/swap"
)

// SwAP       Swarm Accounting Protocol with
// SWAP^2     Strategies of Withholding Automatic Payments
// SWAP^3     Accreditation: payment via credit SWAP
// using chequebook pkg for delayed payments
// default parameters

var (
	autoCashInterval     = 300 * time.Second           // default interval for autocash
	autoCashThreshold    = big.NewInt(50000000000000)  // threshold that triggers autocash (wei)
	autoDepositInterval  = 300 * time.Second           // default interval for autocash
	autoDepositThreshold = big.NewInt(50000000000000)  // threshold that triggers autodeposit (wei)
	autoDepositBuffer    = big.NewInt(100000000000000) // buffer that is surplus for fork protection etc (wei)
	buyAt                = big.NewInt(20000000000)     // maximum chunk price host is willing to pay (wei)
	sellAt               = big.NewInt(20000000000)     // minimum chunk price host requires (wei)
	payAt                = 100                         // threshold that triggers payment {request} (units)
	dropAt               = 10000                       // threshold that triggers disconnect (units)
)

const (
	chequebookDeployRetries = 5
	chequebookDeployDelay   = 1 * time.Second // delay between retries
)

// LocalProfile combines a PayProfile with *swap.Params
type LocalProfile struct {
	*swap.Params
	*PayProfile
}

// RemoteProfile combines a PayProfile with *swap.Profile
type RemoteProfile struct {
	*swap.Profile
	*PayProfile
}

// PayProfile is a container for relevant chequebook and beneficiary options
type PayProfile struct {
	PublicKey   string         // check against signature of promise
	Contract    common.Address // address of chequebook contract
	Beneficiary common.Address // recipient address for swarm sales revenue
	privateKey  *ecdsa.PrivateKey
	publicKey   *ecdsa.PublicKey
	owner       common.Address
	chbook      *chequebook.Chequebook
	lock        sync.RWMutex
}

<<<<<<< HEAD
//create params with default values
func NewDefaultSwapParams() *SwapParams {
	return &SwapParams{
=======
// NewDefaultSwapParams create params with default values
func NewDefaultSwapParams() *LocalProfile {
	return &LocalProfile{
>>>>>>> 37685930
		PayProfile: &PayProfile{},
		Params: &swap.Params{
			Profile: &swap.Profile{
				BuyAt:  buyAt,
				SellAt: sellAt,
				PayAt:  uint(payAt),
				DropAt: uint(dropAt),
			},
			Strategy: &swap.Strategy{
				AutoCashInterval:     autoCashInterval,
				AutoCashThreshold:    autoCashThreshold,
				AutoDepositInterval:  autoDepositInterval,
				AutoDepositThreshold: autoDepositThreshold,
				AutoDepositBuffer:    autoDepositBuffer,
			},
		},
	}
}

<<<<<<< HEAD
//this can only finally be set after all config options (file, cmd line, env vars)
//have been evaluated
func (self *SwapParams) Init(contract common.Address, prvkey *ecdsa.PrivateKey) {
	pubkey := &prvkey.PublicKey

	self.PayProfile = &PayProfile{
=======
// Init this can only finally be set after all config options (file, cmd line, env vars)
// have been evaluated
func (lp *LocalProfile) Init(contract common.Address, prvkey *ecdsa.PrivateKey) {
	pubkey := &prvkey.PublicKey

	lp.PayProfile = &PayProfile{
>>>>>>> 37685930
		PublicKey:   common.ToHex(crypto.FromECDSAPub(pubkey)),
		Contract:    contract,
		Beneficiary: crypto.PubkeyToAddress(*pubkey),
		privateKey:  prvkey,
		publicKey:   pubkey,
		owner:       crypto.PubkeyToAddress(*pubkey),
	}
}

<<<<<<< HEAD
// swap constructor, parameters
=======
// NewSwap constructor, parameters
>>>>>>> 37685930
// * global chequebook, assume deployed service and
// * the balance is at buffer.
// swap.Add(n) called in netstore
// n > 0 called when sending chunks = receiving retrieve requests
//                 OR sending cheques.
// n < 0  called when receiving chunks = receiving delivery responses
//                 OR receiving cheques.
func NewSwap(localProfile *LocalProfile, remoteProfile *RemoteProfile, backend chequebook.Backend, proto swap.Protocol) (swapInstance *swap.Swap, err error) {
	var (
		ctx = context.TODO()
		ok  bool
		in  *chequebook.Inbox
		out *chequebook.Outbox
	)

	remotekey, err := crypto.UnmarshalPubkey(common.FromHex(remoteProfile.PublicKey))
	if err != nil {
		return nil, errors.New("invalid remote public key")
	}

	// check if remoteProfile chequebook is valid
	// insolvent chequebooks suicide so will signal as invalid
	// TODO: monitoring a chequebooks events
	ok, err = chequebook.ValidateCode(ctx, backend, remoteProfile.Contract)
	if !ok {
<<<<<<< HEAD
		log.Info(fmt.Sprintf("invalid contract %v for peer %v: %v)", remote.Contract.Hex()[:8], proto, err))
=======
		log.Info(fmt.Sprintf("invalid contract %v for peer %v: %v)", remoteProfile.Contract.Hex()[:8], proto, err))
>>>>>>> 37685930
	} else {
		// remoteProfile contract valid, create inbox
		in, err = chequebook.NewInbox(localProfile.privateKey, remoteProfile.Contract, localProfile.Beneficiary, remotekey, backend)
		if err != nil {
<<<<<<< HEAD
			log.Warn(fmt.Sprintf("unable to set up inbox for chequebook contract %v for peer %v: %v)", remote.Contract.Hex()[:8], proto, err))
=======
			log.Warn(fmt.Sprintf("unable to set up inbox for chequebook contract %v for peer %v: %v)", remoteProfile.Contract.Hex()[:8], proto, err))
>>>>>>> 37685930
		}
	}

	// check if localProfile chequebook contract is valid
	ok, err = chequebook.ValidateCode(ctx, backend, localProfile.Contract)
	if !ok {
<<<<<<< HEAD
		log.Warn(fmt.Sprintf("unable to set up outbox for peer %v:  chequebook contract (owner: %v): %v)", proto, local.owner.Hex(), err))
=======
		log.Warn(fmt.Sprintf("unable to set up outbox for peer %v:  chequebook contract (owner: %v): %v)", proto, localProfile.owner.Hex(), err))
>>>>>>> 37685930
	} else {
		out = chequebook.NewOutbox(localProfile.Chequebook(), remoteProfile.Beneficiary)
	}

	pm := swap.Payment{
		In:    in,
		Out:   out,
		Buys:  out != nil,
		Sells: in != nil,
	}
	swapInstance, err = swap.New(localProfile.Params, pm, proto)
	if err != nil {
		return
	}
	// remoteProfile profile given (first) in handshake
	swapInstance.SetRemote(remoteProfile.Profile)
	var buy, sell string
	if swapInstance.Buys {
		buy = "purchase from peer enabled at " + remoteProfile.SellAt.String() + " wei/chunk"
	} else {
		buy = "purchase from peer disabled"
	}
	if swapInstance.Sells {
		sell = "selling to peer enabled at " + localProfile.SellAt.String() + " wei/chunk"
	} else {
		sell = "selling to peer disabled"
	}
	log.Warn(fmt.Sprintf("SWAP arrangement with <%v>: %v; %v)", proto, buy, sell))

	return
}

// Chequebook get's chequebook from the localProfile
func (lp *LocalProfile) Chequebook() *chequebook.Chequebook {
	defer lp.lock.Unlock()
	lp.lock.Lock()
	return lp.chbook
}

// PrivateKey accessor
func (lp *LocalProfile) PrivateKey() *ecdsa.PrivateKey {
	return lp.privateKey
}

// func (self *LocalProfile) PublicKey() *ecdsa.PublicKey {
// 	return self.publicKey
// }

// SetKey set's private and public key on localProfile
func (lp *LocalProfile) SetKey(prvkey *ecdsa.PrivateKey) {
	lp.privateKey = prvkey
	lp.publicKey = &prvkey.PublicKey
}

// SetChequebook wraps the chequebook initialiser and sets up autoDeposit to cover spending.
func (lp *LocalProfile) SetChequebook(ctx context.Context, backend chequebook.Backend, path string) error {
	lp.lock.Lock()
	swapContract := lp.Contract
	lp.lock.Unlock()

	valid, err := chequebook.ValidateCode(ctx, backend, swapContract)
	if err != nil {
		return err
	} else if valid {
		return lp.newChequebookFromContract(path, backend)
	}
	return lp.deployChequebook(ctx, backend, path)
}

// deployChequebook deploys the localProfile Chequebook
func (lp *LocalProfile) deployChequebook(ctx context.Context, backend chequebook.Backend, path string) error {
	opts := bind.NewKeyedTransactor(lp.privateKey)
	opts.Value = lp.AutoDepositBuffer
	opts.Context = ctx

	log.Info(fmt.Sprintf("Deploying new chequebook (owner: %v)", opts.From.Hex()))
<<<<<<< HEAD
	contract, err := deployChequebookLoop(opts, backend)
=======
	address, err := deployChequebookLoop(opts, backend)
>>>>>>> 37685930
	if err != nil {
		log.Error(fmt.Sprintf("unable to deploy new chequebook: %v", err))
		return err
	}
<<<<<<< HEAD
	log.Info(fmt.Sprintf("new chequebook deployed at %v (owner: %v)", contract.Hex(), opts.From.Hex()))
=======
	log.Info(fmt.Sprintf("new chequebook deployed at %v (owner: %v)", address.Hex(), opts.From.Hex()))
>>>>>>> 37685930

	// need to save config at this point
	lp.lock.Lock()
	lp.Contract = address
	err = lp.newChequebookFromContract(path, backend)
	lp.lock.Unlock()
	if err != nil {
		log.Warn(fmt.Sprintf("error initialising cheque book (owner: %v): %v", opts.From.Hex(), err))
	}
	return err
}

// deployChequebookLoop repeatedly tries to deploy a chequebook.
func deployChequebookLoop(opts *bind.TransactOpts, backend chequebook.Backend) (addr common.Address, err error) {
	var tx *types.Transaction
	for try := 0; try < chequebookDeployRetries; try++ {
		if try > 0 {
			time.Sleep(chequebookDeployDelay)
		}
		if _, tx, _, err = contract.DeployChequebook(opts, backend); err != nil {
			log.Warn(fmt.Sprintf("can't send chequebook deploy tx (try %d): %v", try, err))
			continue
		}
		if addr, err = bind.WaitDeployed(opts.Context, backend, tx); err != nil {
			log.Warn(fmt.Sprintf("chequebook deploy error (try %d): %v", try, err))
			continue
		}
		return addr, nil
	}
	return addr, err
}

// newChequebookFromContract - initialise the chequebook from a persisted json file or create a new one
// caller holds the lock
func (lp *LocalProfile) newChequebookFromContract(path string, backend chequebook.Backend) error {
	hexkey := common.Bytes2Hex(lp.Contract.Bytes())
	err := os.MkdirAll(filepath.Join(path, "chequebooks"), os.ModePerm)
	if err != nil {
		return fmt.Errorf("unable to create directory for chequebooks: %v", err)
	}

	chbookpath := filepath.Join(path, "chequebooks", hexkey+".json")
	lp.chbook, err = chequebook.LoadChequebook(chbookpath, lp.privateKey, backend, true)

	if err != nil {
		lp.chbook, err = chequebook.NewChequebook(chbookpath, lp.Contract, lp.privateKey, backend)
		if err != nil {
<<<<<<< HEAD
			log.Warn(fmt.Sprintf("unable to initialise chequebook (owner: %v): %v", self.owner.Hex(), err))
			return fmt.Errorf("unable to initialise chequebook (owner: %v): %v", self.owner.Hex(), err)
		}
	}

	self.chbook.AutoDeposit(self.AutoDepositInterval, self.AutoDepositThreshold, self.AutoDepositBuffer)
	log.Info(fmt.Sprintf("auto deposit ON for %v -> %v: interval = %v, threshold = %v, buffer = %v)", crypto.PubkeyToAddress(*(self.publicKey)).Hex()[:8], self.Contract.Hex()[:8], self.AutoDepositInterval, self.AutoDepositThreshold, self.AutoDepositBuffer))
=======
			log.Warn(fmt.Sprintf("unable to initialise chequebook (owner: %v): %v", lp.owner.Hex(), err))
			return fmt.Errorf("unable to initialise chequebook (owner: %v): %v", lp.owner.Hex(), err)
		}
	}

	lp.chbook.AutoDeposit(lp.AutoDepositInterval, lp.AutoDepositThreshold, lp.AutoDepositBuffer)
	log.Info(fmt.Sprintf("auto deposit ON for %v -> %v: interval = %v, threshold = %v, buffer = %v)", crypto.PubkeyToAddress(*(lp.publicKey)).Hex()[:8], lp.Contract.Hex()[:8], lp.AutoDepositInterval, lp.AutoDepositThreshold, lp.AutoDepositBuffer))
>>>>>>> 37685930

	return nil
}<|MERGE_RESOLUTION|>--- conflicted
+++ resolved
@@ -33,11 +33,7 @@
 	"github.com/ethereum/go-ethereum/contracts/chequebook/contract"
 	"github.com/ethereum/go-ethereum/core/types"
 	"github.com/ethereum/go-ethereum/crypto"
-<<<<<<< HEAD
-	"github.com/ethereum/go-ethereum/log"
-=======
 	"github.com/ethereum/go-ethereum/swarm/log"
->>>>>>> 37685930
 	"github.com/ethereum/go-ethereum/swarm/services/swap/swap"
 )
 
@@ -88,15 +84,9 @@
 	lock        sync.RWMutex
 }
 
-<<<<<<< HEAD
-//create params with default values
-func NewDefaultSwapParams() *SwapParams {
-	return &SwapParams{
-=======
 // NewDefaultSwapParams create params with default values
 func NewDefaultSwapParams() *LocalProfile {
 	return &LocalProfile{
->>>>>>> 37685930
 		PayProfile: &PayProfile{},
 		Params: &swap.Params{
 			Profile: &swap.Profile{
@@ -116,21 +106,12 @@
 	}
 }
 
-<<<<<<< HEAD
-//this can only finally be set after all config options (file, cmd line, env vars)
-//have been evaluated
-func (self *SwapParams) Init(contract common.Address, prvkey *ecdsa.PrivateKey) {
-	pubkey := &prvkey.PublicKey
-
-	self.PayProfile = &PayProfile{
-=======
 // Init this can only finally be set after all config options (file, cmd line, env vars)
 // have been evaluated
 func (lp *LocalProfile) Init(contract common.Address, prvkey *ecdsa.PrivateKey) {
 	pubkey := &prvkey.PublicKey
 
 	lp.PayProfile = &PayProfile{
->>>>>>> 37685930
 		PublicKey:   common.ToHex(crypto.FromECDSAPub(pubkey)),
 		Contract:    contract,
 		Beneficiary: crypto.PubkeyToAddress(*pubkey),
@@ -140,11 +121,7 @@
 	}
 }
 
-<<<<<<< HEAD
-// swap constructor, parameters
-=======
 // NewSwap constructor, parameters
->>>>>>> 37685930
 // * global chequebook, assume deployed service and
 // * the balance is at buffer.
 // swap.Add(n) called in netstore
@@ -170,31 +147,19 @@
 	// TODO: monitoring a chequebooks events
 	ok, err = chequebook.ValidateCode(ctx, backend, remoteProfile.Contract)
 	if !ok {
-<<<<<<< HEAD
-		log.Info(fmt.Sprintf("invalid contract %v for peer %v: %v)", remote.Contract.Hex()[:8], proto, err))
-=======
 		log.Info(fmt.Sprintf("invalid contract %v for peer %v: %v)", remoteProfile.Contract.Hex()[:8], proto, err))
->>>>>>> 37685930
 	} else {
 		// remoteProfile contract valid, create inbox
 		in, err = chequebook.NewInbox(localProfile.privateKey, remoteProfile.Contract, localProfile.Beneficiary, remotekey, backend)
 		if err != nil {
-<<<<<<< HEAD
-			log.Warn(fmt.Sprintf("unable to set up inbox for chequebook contract %v for peer %v: %v)", remote.Contract.Hex()[:8], proto, err))
-=======
 			log.Warn(fmt.Sprintf("unable to set up inbox for chequebook contract %v for peer %v: %v)", remoteProfile.Contract.Hex()[:8], proto, err))
->>>>>>> 37685930
 		}
 	}
 
 	// check if localProfile chequebook contract is valid
 	ok, err = chequebook.ValidateCode(ctx, backend, localProfile.Contract)
 	if !ok {
-<<<<<<< HEAD
-		log.Warn(fmt.Sprintf("unable to set up outbox for peer %v:  chequebook contract (owner: %v): %v)", proto, local.owner.Hex(), err))
-=======
 		log.Warn(fmt.Sprintf("unable to set up outbox for peer %v:  chequebook contract (owner: %v): %v)", proto, localProfile.owner.Hex(), err))
->>>>>>> 37685930
 	} else {
 		out = chequebook.NewOutbox(localProfile.Chequebook(), remoteProfile.Beneficiary)
 	}
@@ -271,20 +236,12 @@
 	opts.Context = ctx
 
 	log.Info(fmt.Sprintf("Deploying new chequebook (owner: %v)", opts.From.Hex()))
-<<<<<<< HEAD
-	contract, err := deployChequebookLoop(opts, backend)
-=======
 	address, err := deployChequebookLoop(opts, backend)
->>>>>>> 37685930
 	if err != nil {
 		log.Error(fmt.Sprintf("unable to deploy new chequebook: %v", err))
 		return err
 	}
-<<<<<<< HEAD
-	log.Info(fmt.Sprintf("new chequebook deployed at %v (owner: %v)", contract.Hex(), opts.From.Hex()))
-=======
 	log.Info(fmt.Sprintf("new chequebook deployed at %v (owner: %v)", address.Hex(), opts.From.Hex()))
->>>>>>> 37685930
 
 	// need to save config at this point
 	lp.lock.Lock()
@@ -332,15 +289,6 @@
 	if err != nil {
 		lp.chbook, err = chequebook.NewChequebook(chbookpath, lp.Contract, lp.privateKey, backend)
 		if err != nil {
-<<<<<<< HEAD
-			log.Warn(fmt.Sprintf("unable to initialise chequebook (owner: %v): %v", self.owner.Hex(), err))
-			return fmt.Errorf("unable to initialise chequebook (owner: %v): %v", self.owner.Hex(), err)
-		}
-	}
-
-	self.chbook.AutoDeposit(self.AutoDepositInterval, self.AutoDepositThreshold, self.AutoDepositBuffer)
-	log.Info(fmt.Sprintf("auto deposit ON for %v -> %v: interval = %v, threshold = %v, buffer = %v)", crypto.PubkeyToAddress(*(self.publicKey)).Hex()[:8], self.Contract.Hex()[:8], self.AutoDepositInterval, self.AutoDepositThreshold, self.AutoDepositBuffer))
-=======
 			log.Warn(fmt.Sprintf("unable to initialise chequebook (owner: %v): %v", lp.owner.Hex(), err))
 			return fmt.Errorf("unable to initialise chequebook (owner: %v): %v", lp.owner.Hex(), err)
 		}
@@ -348,7 +296,6 @@
 
 	lp.chbook.AutoDeposit(lp.AutoDepositInterval, lp.AutoDepositThreshold, lp.AutoDepositBuffer)
 	log.Info(fmt.Sprintf("auto deposit ON for %v -> %v: interval = %v, threshold = %v, buffer = %v)", crypto.PubkeyToAddress(*(lp.publicKey)).Hex()[:8], lp.Contract.Hex()[:8], lp.AutoDepositInterval, lp.AutoDepositThreshold, lp.AutoDepositBuffer))
->>>>>>> 37685930
 
 	return nil
 }